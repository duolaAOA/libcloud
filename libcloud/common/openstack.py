--- conflicted
+++ resolved
@@ -12,7 +12,6 @@
 # WITHOUT WARRANTIES OR CONDITIONS OF ANY KIND, either express or implied.
 # See the License for the specific language governing permissions and
 # limitations under the License.
-
 """
 Common utilities for OpenStack
 """
@@ -30,7 +29,6 @@
 from libcloud.common.openstack_identity import (OpenStackServiceCatalog,
                                                 OpenStackIdentityTokenScope)
 
-
 try:
     import simplejson as json
 except ImportError:
@@ -40,24 +38,16 @@
 
 # Auth versions which contain token expiration information.
 AUTH_VERSIONS_WITH_EXPIRES = [
-    '1.1',
-    '2.0',
-    '2.0_apikey',
-    '2.0_password',
-    '3.x',
-    '3.x_password'
+    '1.1', '2.0', '2.0_apikey', '2.0_password', '3.x', '3.x_password'
 ]
 
 __all__ = [
-    'OpenStackBaseConnection',
-    'OpenStackResponse',
-    'OpenStackException',
+    'OpenStackBaseConnection', 'OpenStackResponse', 'OpenStackException',
     'OpenStackDriverMixin'
 ]
 
 
 class OpenStackBaseConnection(ConnectionUserAndKey):
-
     """
     Base class for OpenStack connections.
 
@@ -136,8 +126,14 @@
     accept_format = None
     _auth_version = None
 
-    def __init__(self, user_id, key, secure=True,
-                 host=None, port=None, timeout=None, proxy_url=None,
+    def __init__(self,
+                 user_id,
+                 key,
+                 secure=True,
+                 host=None,
+                 port=None,
+                 timeout=None,
+                 proxy_url=None,
                  ex_force_base_url=None,
                  ex_force_auth_url=None,
                  ex_force_auth_version=None,
@@ -148,10 +144,16 @@
                  ex_force_service_type=None,
                  ex_force_service_name=None,
                  ex_force_service_region=None,
-                 retry_delay=None, backoff=None, ex_auth_url=None):
-        super(OpenStackBaseConnection, self).__init__(
-            user_id, key, secure=secure, timeout=timeout,
-            retry_delay=retry_delay, backoff=backoff, proxy_url=proxy_url)
+                 retry_delay=None,
+                 backoff=None,
+                 ex_auth_url=None):
+        super(OpenStackBaseConnection, self).__init__(user_id,
+                                                      key,
+                                                      secure=secure,
+                                                      timeout=timeout,
+                                                      retry_delay=retry_delay,
+                                                      backoff=backoff,
+                                                      proxy_url=proxy_url)
 
         if ex_auth_url:
             self.auth_url = ex_auth_url
@@ -208,8 +210,13 @@
 
         return self._osa
 
-    def request(self, action, params=None, data='', headers=None,
-                method='GET', raw=False):
+    def request(self,
+                action,
+                params=None,
+                data='',
+                headers=None,
+                method='GET',
+                raw=False):
         headers = headers or {}
         params = params or {}
 
@@ -363,19 +370,17 @@
             try:
                 return ET.XML(self.body)
             except Exception:
-                raise MalformedResponseError(
-                    'Failed to parse XML',
-                    body=self.body,
-                    driver=self.node_driver)
+                raise MalformedResponseError('Failed to parse XML',
+                                             body=self.body,
+                                             driver=self.node_driver)
 
         elif self.has_content_type('application/json'):
             try:
                 return json.loads(self.body)
             except Exception:
-                raise MalformedResponseError(
-                    'Failed to parse JSON',
-                    body=self.body,
-                    driver=self.node_driver)
+                raise MalformedResponseError('Failed to parse JSON',
+                                             body=self.body,
+                                             driver=self.node_driver)
         else:
             return self.body
 
@@ -384,27 +389,21 @@
         body = self.parse_body()
 
         if self.has_content_type('application/xml'):
-            text = '; '.join([err.text or '' for err in body.getiterator()
-                              if err.text])
+            text = '; '.join(
+                [err.text or '' for err in body.getiterator() if err.text])
         elif self.has_content_type('application/json'):
             values = list(body.values())
 
             context = self.connection.context
             driver = self.connection.driver
             key_pair_name = context.get('key_pair_name', None)
-<<<<<<< HEAD
-
-            if len(values) > 0 and 'code' in values[0] and \
-                    values[0]['code'] == 404 and key_pair_name:
-=======
             if len(values) > 0 and hasattr(values[0], 'get') and \
                 values[0].get('code') == 404 and key_pair_name:
->>>>>>> d3ba3052
                 raise KeyPairDoesNotExistError(name=key_pair_name,
                                                driver=driver)
             elif len(values) > 0 and 'message' in values[0]:
-                text = ';'.join([fault_data['message'] for fault_data
-                                 in values])
+                text = ';'.join(
+                    [fault_data['message'] for fault_data in values])
             else:
                 text = body
         else:
@@ -418,7 +417,6 @@
 
 
 class OpenStackDriverMixin(object):
-
     def __init__(self,
                  ex_force_base_url=None,
                  ex_force_auth_url=None,
@@ -430,7 +428,9 @@
                  ex_force_service_type=None,
                  ex_force_service_name=None,
                  ex_force_service_region=None,
-                 ex_auth_url=None, *args, **kwargs):
+                 ex_auth_url=None,
+                 *args,
+                 **kwargs):
         self._ex_auth_url = ex_auth_url
         self._ex_force_base_url = ex_force_base_url
         self._ex_force_auth_url = ex_force_auth_url
