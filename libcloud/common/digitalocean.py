# Licensed to the Apache Software Foundation (ASF) under one or more
# contributor license agreements.  See the NOTICE file distributed with
# this work for additional information regarding copyright ownership.
# The ASF licenses this file to You under the Apache License, Version 2.0
# (the "License"); you may not use this file except in compliance with
# the License.  You may obtain a copy of the License at
#
#     http://www.apache.org/licenses/LICENSE-2.0
#
# Unless required by applicable law or agreed to in writing, software
# distributed under the License is distributed on an "AS IS" BASIS,
# WITHOUT WARRANTIES OR CONDITIONS OF ANY KIND, either express or implied.
# See the License for the specific language governing permissions and
# limitations under the License.

"""
Common settings and connection objects for DigitalOcean Cloud
"""

from libcloud.utils.py3 import httplib, parse_qs, urlparse

from libcloud.common.base import BaseDriver
from libcloud.common.base import ConnectionKey
from libcloud.common.base import JsonResponse
from libcloud.common.types import LibcloudError, InvalidCredsError

__all__ = [
    'DigitalOcean_v2_Response',
    'DigitalOcean_v2_Connection',
    'DigitalOceanBaseDriver'
]


class DigitalOcean_v1_Error(LibcloudError):
    """
    Exception for when attempting to use version 1
    of the DigitalOcean API which is no longer
    supported.
    """

    def __init__(self,
                 value=('Driver no longer supported: Version 1 of the '
                        'DigitalOcean API reached end of life on November 9, '
                        '2015. Use the v2 driver. Please visit: '
                        'https://developers.digitalocean.com/documentation/changelog/api-v1/sunsetting-api-v1/'),  # noqa: E501
                 driver=None):
        super(DigitalOcean_v1_Error, self).__init__(value, driver=driver)


class DigitalOcean_v2_Response(JsonResponse):
    valid_response_codes = [httplib.OK, httplib.ACCEPTED, httplib.CREATED,
                            httplib.NO_CONTENT]

    def parse_error(self):
        if self.status == httplib.UNAUTHORIZED:
            body = self.parse_body()
            raise InvalidCredsError(body['message'])
        else:
            body = self.parse_body()
            if 'message' in body:
                error = '%s (code: %s)' % (body['message'], self.status)
            else:
                error = body
            return error

    def success(self):
        return self.status in self.valid_response_codes


class DigitalOcean_v2_Connection(ConnectionKey):
    """
    Connection class for the DigitalOcean (v2) driver.
    """

    host = 'api.digitalocean.com'
    responseCls = DigitalOcean_v2_Response

    def add_default_headers(self, headers):
        """
        Add headers that are necessary for every request

        This method adds ``token`` to the request.
        """
        headers['Authorization'] = 'Bearer %s' % (self.key)
        headers['Content-Type'] = 'application/json'
        return headers

    def add_default_params(self, params, method):
        """
        Add parameters that are necessary for every request

        This method adds ``per_page`` to the GET request to reduce the total
        number of paginated requests to the API.
        """
        # pylint: disable=maybe-no-member
<<<<<<< HEAD
        params['per_page'] = self.driver.ex_per_page
=======
        if method == 'GET':
            params['per_page'] = self.driver.ex_per_page
>>>>>>> d3ba3052
        return params


class DigitalOceanConnection(DigitalOcean_v2_Connection):
    """
    Connection class for the DigitalOcean driver.
    """
    pass


class DigitalOceanResponse(DigitalOcean_v2_Response):
    pass


class DigitalOceanBaseDriver(BaseDriver):
    """
    DigitalOcean BaseDriver
    """

    name = 'DigitalOcean'
    website = 'https://www.digitalocean.com'

    def __new__(cls, key, secret=None, api_version='v2', **kwargs):
        if cls is DigitalOceanBaseDriver:
            if api_version == 'v1' or secret is not None:
                raise DigitalOcean_v1_Error()
            elif api_version == 'v2':
                cls = DigitalOcean_v2_BaseDriver
            else:
                raise NotImplementedError('Unsupported API version: %s' %
                                          (api_version))
        return super(DigitalOceanBaseDriver, cls).__new__(cls, **kwargs)

    def ex_account_info(self):
        raise NotImplementedError(
            'ex_account_info not implemented for this driver')

    def ex_list_events(self):
        raise NotImplementedError(
            'ex_list_events not implemented for this driver')

    def ex_get_event(self, event_id):
        raise NotImplementedError(
            'ex_get_event not implemented for this driver')

    def _paginated_request(self, url, obj):
        raise NotImplementedError(
            '_paginated_requests not implemented for this driver')


class DigitalOcean_v2_BaseDriver(DigitalOceanBaseDriver):
    """
    DigitalOcean BaseDriver using v2 of the API.

    Supports `ex_per_page` ``int`` value keyword parameter to adjust per page
    requests against the API.
    """
    connectionCls = DigitalOcean_v2_Connection

    def __init__(self, key, secret=None, secure=True, host=None, port=None,
                 api_version=None, region=None, ex_per_page=200, **kwargs):
        self.ex_per_page = ex_per_page
        super(DigitalOcean_v2_BaseDriver, self).__init__(key, **kwargs)

    def ex_account_info(self):
        return self.connection.request('/v2/account').object['account']

    def ex_list_events(self):
        return self._paginated_request('/v2/actions', 'actions')

    def ex_get_event(self, event_id):
        """
        Get an event object

        :param      event_id: Event id (required)
        :type       event_id: ``str``
        """
        params = {}
        return self.connection.request('/v2/actions/%s' % event_id,
                                       params=params).object['action']

    def _paginated_request(self, url, obj):
        """
        Perform multiple calls in order to have a full list of elements when
        the API responses are paginated.

        :param url: API endpoint
        :type url: ``str``

        :param obj: Result object key
        :type obj: ``str``

        :return: ``list`` of API response objects
        :rtype: ``list``
        """
        params = {}
        data = self.connection.request(url)
        try:
            query = urlparse.urlparse(data.object['links']['pages']['last'])
            # The query[4] references the query parameters from the url
            pages = parse_qs(query[4])['page'][0]
            values = data.object[obj]
            for page in range(2, int(pages) + 1):
                params.update({'page': page})
                new_data = self.connection.request(url, params=params)

                more_values = new_data.object[obj]
                for value in more_values:
                    values.append(value)
            data = values
        except KeyError:  # No pages.
            data = data.object[obj]
        return data<|MERGE_RESOLUTION|>--- conflicted
+++ resolved
@@ -12,7 +12,6 @@
 # WITHOUT WARRANTIES OR CONDITIONS OF ANY KIND, either express or implied.
 # See the License for the specific language governing permissions and
 # limitations under the License.
-
 """
 Common settings and connection objects for DigitalOcean Cloud
 """
@@ -25,8 +24,7 @@
 from libcloud.common.types import LibcloudError, InvalidCredsError
 
 __all__ = [
-    'DigitalOcean_v2_Response',
-    'DigitalOcean_v2_Connection',
+    'DigitalOcean_v2_Response', 'DigitalOcean_v2_Connection',
     'DigitalOceanBaseDriver'
 ]
 
@@ -38,18 +36,22 @@
     supported.
     """
 
-    def __init__(self,
-                 value=('Driver no longer supported: Version 1 of the '
-                        'DigitalOcean API reached end of life on November 9, '
-                        '2015. Use the v2 driver. Please visit: '
-                        'https://developers.digitalocean.com/documentation/changelog/api-v1/sunsetting-api-v1/'),  # noqa: E501
-                 driver=None):
+    def __init__(
+            self,
+            value=(
+                'Driver no longer supported: Version 1 of the '
+                'DigitalOcean API reached end of life on November 9, '
+                '2015. Use the v2 driver. Please visit: '
+                'https://developers.digitalocean.com/documentation/changelog/api-v1/sunsetting-api-v1/'
+            ),  # noqa: E501
+            driver=None):
         super(DigitalOcean_v1_Error, self).__init__(value, driver=driver)
 
 
 class DigitalOcean_v2_Response(JsonResponse):
-    valid_response_codes = [httplib.OK, httplib.ACCEPTED, httplib.CREATED,
-                            httplib.NO_CONTENT]
+    valid_response_codes = [
+        httplib.OK, httplib.ACCEPTED, httplib.CREATED, httplib.NO_CONTENT
+    ]
 
     def parse_error(self):
         if self.status == httplib.UNAUTHORIZED:
@@ -93,12 +95,9 @@
         number of paginated requests to the API.
         """
         # pylint: disable=maybe-no-member
-<<<<<<< HEAD
-        params['per_page'] = self.driver.ex_per_page
-=======
         if method == 'GET':
             params['per_page'] = self.driver.ex_per_page
->>>>>>> d3ba3052
+
         return params
 
 
@@ -158,8 +157,16 @@
     """
     connectionCls = DigitalOcean_v2_Connection
 
-    def __init__(self, key, secret=None, secure=True, host=None, port=None,
-                 api_version=None, region=None, ex_per_page=200, **kwargs):
+    def __init__(self,
+                 key,
+                 secret=None,
+                 secure=True,
+                 host=None,
+                 port=None,
+                 api_version=None,
+                 region=None,
+                 ex_per_page=200,
+                 **kwargs):
         self.ex_per_page = ex_per_page
         super(DigitalOcean_v2_BaseDriver, self).__init__(key, **kwargs)
 
