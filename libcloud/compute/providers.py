# Licensed to the Apache Software Foundation (ASF) under one or more
# contributor license agreements.  See the NOTICE file distributed with
# this work for additional information regarding copyright ownership.
# The ASF licenses this file to You under the Apache License, Version 2.0
# (the "License"); you may not use this file except in compliance with
# the License.  You may obtain a copy of the License at
#
#     http://www.apache.org/licenses/LICENSE-2.0
#
# Unless required by applicable law or agreed to in writing, software
# distributed under the License is distributed on an "AS IS" BASIS,
# WITHOUT WARRANTIES OR CONDITIONS OF ANY KIND, either express or implied.
# See the License for the specific language governing permissions and
# limitations under the License.
"""
Provider related utilities
"""

from libcloud.compute.types import Provider
from libcloud.common.providers import get_driver as _get_provider_driver
from libcloud.common.providers import set_driver as _set_provider_driver
from libcloud.compute.types import OLD_CONSTANT_TO_NEW_MAPPING
from libcloud.compute.deprecated import DEPRECATED_DRIVERS

__all__ = [
    "Provider",
    "DRIVERS",
    "get_driver"]

DRIVERS = {
    Provider.AZURE:
    ('libcloud.compute.drivers.azure', 'AzureNodeDriver'),
    Provider.AZURE_ARM:
    ('libcloud.compute.drivers.azure_arm', 'AzureNodeDriver'),
    Provider.DUMMY:
    ('libcloud.compute.drivers.dummy', 'DummyNodeDriver'),
    Provider.EC2:
    ('libcloud.compute.drivers.ec2', 'EC2NodeDriver'),
    Provider.ECP:
    ('libcloud.compute.drivers.ecp', 'ECPNodeDriver'),
    Provider.ELASTICHOSTS:
    ('libcloud.compute.drivers.elastichosts', 'ElasticHostsNodeDriver'),
    Provider.SKALICLOUD:
    ('libcloud.compute.drivers.skalicloud', 'SkaliCloudNodeDriver'),
    Provider.SERVERLOVE:
    ('libcloud.compute.drivers.serverlove', 'ServerLoveNodeDriver'),
    Provider.CLOUDSIGMA:
    ('libcloud.compute.drivers.cloudsigma', 'CloudSigmaNodeDriver'),
    Provider.GCE:
    ('libcloud.compute.drivers.gce', 'GCENodeDriver'),
    Provider.GOGRID:
    ('libcloud.compute.drivers.gogrid', 'GoGridNodeDriver'),
    Provider.RACKSPACE:
    ('libcloud.compute.drivers.rackspace', 'RackspaceNodeDriver'),
    Provider.RACKSPACE_FIRST_GEN:
    ('libcloud.compute.drivers.rackspace', 'RackspaceFirstGenNodeDriver'),
    Provider.KILI:
    ('libcloud.compute.drivers.kili', 'KiliCloudNodeDriver'),
    Provider.VPSNET:
    ('libcloud.compute.drivers.vpsnet', 'VPSNetNodeDriver'),
    Provider.LINODE:
    ('libcloud.compute.drivers.linode', 'LinodeNodeDriver'),
    Provider.RIMUHOSTING:
    ('libcloud.compute.drivers.rimuhosting', 'RimuHostingNodeDriver'),
    Provider.VOXEL:
    ('libcloud.compute.drivers.voxel', 'VoxelNodeDriver'),
    Provider.SOFTLAYER:
    ('libcloud.compute.drivers.softlayer', 'SoftLayerNodeDriver'),
    Provider.EUCALYPTUS:
    ('libcloud.compute.drivers.ec2', 'EucNodeDriver'),
    Provider.OPENNEBULA:
    ('libcloud.compute.drivers.opennebula', 'OpenNebulaNodeDriver'),
    Provider.BRIGHTBOX:
    ('libcloud.compute.drivers.brightbox', 'BrightboxNodeDriver'),
    Provider.NIMBUS:
    ('libcloud.compute.drivers.ec2', 'NimbusNodeDriver'),
    Provider.BLUEBOX:
    ('libcloud.compute.drivers.bluebox', 'BlueboxNodeDriver'),
    Provider.GANDI:
    ('libcloud.compute.drivers.gandi', 'GandiNodeDriver'),
    Provider.DIMENSIONDATA:
    ('libcloud.compute.drivers.dimensiondata', 'DimensionDataNodeDriver'),
    Provider.OPENSTACK:
    ('libcloud.compute.drivers.openstack', 'OpenStackNodeDriver'),
    Provider.VCLOUD:
    ('libcloud.compute.drivers.vcloud', 'VCloudNodeDriver'),
    Provider.TERREMARK:
    ('libcloud.compute.drivers.vcloud', 'TerremarkDriver'),
    Provider.CLOUDSTACK:
    ('libcloud.compute.drivers.cloudstack', 'CloudStackNodeDriver'),
    Provider.LIBVIRT:
    ('libcloud.compute.drivers.libvirt_driver', 'LibvirtNodeDriver'),
    Provider.JOYENT:
    ('libcloud.compute.drivers.joyent', 'JoyentNodeDriver'),
    Provider.VCL:
    ('libcloud.compute.drivers.vcl', 'VCLNodeDriver'),
    Provider.KTUCLOUD:
    ('libcloud.compute.drivers.ktucloud', 'KTUCloudNodeDriver'),
    Provider.HOSTVIRTUAL:
    ('libcloud.compute.drivers.hostvirtual', 'HostVirtualNodeDriver'),
    Provider.ABIQUO:
    ('libcloud.compute.drivers.abiquo', 'AbiquoNodeDriver'),
    Provider.DIGITAL_OCEAN:
    ('libcloud.compute.drivers.digitalocean', 'DigitalOceanNodeDriver'),
    Provider.NEPHOSCALE:
    ('libcloud.compute.drivers.nephoscale', 'NephoscaleNodeDriver'),
    Provider.EXOSCALE:
    ('libcloud.compute.drivers.exoscale', 'ExoscaleNodeDriver'),
    Provider.IKOULA:
    ('libcloud.compute.drivers.ikoula', 'IkoulaNodeDriver'),
    Provider.OUTSCALE_SAS:
    ('libcloud.compute.drivers.ec2', 'OutscaleSASNodeDriver'),
    Provider.OUTSCALE_INC:
    ('libcloud.compute.drivers.ec2', 'OutscaleINCNodeDriver'),
    Provider.VSPHERE:
    ('libcloud.compute.drivers.vsphere', 'VSphereNodeDriver'),
    Provider.PROFIT_BRICKS:
    ('libcloud.compute.drivers.profitbricks', 'ProfitBricksNodeDriver'),
    Provider.VULTR:
    ('libcloud.compute.drivers.vultr', 'VultrNodeDriver'),
    Provider.AURORACOMPUTE:
    ('libcloud.compute.drivers.auroracompute', 'AuroraComputeNodeDriver'),
    Provider.CLOUDWATT:
    ('libcloud.compute.drivers.cloudwatt', 'CloudwattNodeDriver'),
    Provider.PACKET:
    ('libcloud.compute.drivers.packet', 'PacketNodeDriver'),
    Provider.ONAPP:
    ('libcloud.compute.drivers.onapp', 'OnAppNodeDriver'),
    Provider.OVH:
    ('libcloud.compute.drivers.ovh', 'OvhNodeDriver'),
    Provider.INTERNETSOLUTIONS:
    ('libcloud.compute.drivers.internetsolutions',
     'InternetSolutionsNodeDriver'),
    Provider.INDOSAT:
    ('libcloud.compute.drivers.indosat', 'IndosatNodeDriver'),
    Provider.MEDONE:
    ('libcloud.compute.drivers.medone', 'MedOneNodeDriver'),
    Provider.BSNL:
    ('libcloud.compute.drivers.bsnl', 'BSNLNodeDriver'),
    Provider.NTTA:
    ('libcloud.compute.drivers.ntta', 'NTTAmericaNodeDriver'),
    Provider.ALIYUN_ECS:
    ('libcloud.compute.drivers.ecs', 'ECSDriver'),
    Provider.CLOUDSCALE:
    ('libcloud.compute.drivers.cloudscale', 'CloudscaleNodeDriver'),
    Provider.ONEANDONE:
    ('libcloud.compute.drivers.oneandone', 'OneAndOneNodeDriver'),
<<<<<<< HEAD
    Provider.UPCLOUD:
    ('libcloud.compute.drivers.upcloud', 'UpcloudDriver'),
    Provider.NTTCIS:
    ('libcloud.compute.drivers.nttcis', 'NttCisNodeDriver'),
    Provider.SCALEWAY:
    ('libcloud.compute.drivers.scaleway', 'ScalewayNodeDriver'),
=======
    Provider.SOLUSVM:
    ('libcloud.compute.drivers.solusvm', 'SolusVMNodeDriver'),
    Provider.CLEARCENTER:
    ('libcloud.compute.drivers.clearcenter', 'ClearCenterNodeDriver'),
    Provider.CLEARAPI:
    ('libcloud.compute.drivers.clearapi', 'ClearAPINodeDriver')
>>>>>>> cc9f5986
}


def get_driver(provider):
    deprecated_constants = OLD_CONSTANT_TO_NEW_MAPPING
    return _get_provider_driver(drivers=DRIVERS, provider=provider,
                                deprecated_providers=DEPRECATED_DRIVERS,
                                deprecated_constants=deprecated_constants)


def set_driver(provider, module, klass):
    return _set_provider_driver(drivers=DRIVERS, provider=provider,
                                module=module, klass=klass)<|MERGE_RESOLUTION|>--- conflicted
+++ resolved
@@ -145,21 +145,18 @@
     ('libcloud.compute.drivers.cloudscale', 'CloudscaleNodeDriver'),
     Provider.ONEANDONE:
     ('libcloud.compute.drivers.oneandone', 'OneAndOneNodeDriver'),
-<<<<<<< HEAD
     Provider.UPCLOUD:
     ('libcloud.compute.drivers.upcloud', 'UpcloudDriver'),
     Provider.NTTCIS:
     ('libcloud.compute.drivers.nttcis', 'NttCisNodeDriver'),
     Provider.SCALEWAY:
     ('libcloud.compute.drivers.scaleway', 'ScalewayNodeDriver'),
-=======
     Provider.SOLUSVM:
     ('libcloud.compute.drivers.solusvm', 'SolusVMNodeDriver'),
     Provider.CLEARCENTER:
     ('libcloud.compute.drivers.clearcenter', 'ClearCenterNodeDriver'),
     Provider.CLEARAPI:
-    ('libcloud.compute.drivers.clearapi', 'ClearAPINodeDriver')
->>>>>>> cc9f5986
+    ('libcloud.compute.drivers.clearapi', 'ClearAPINodeDriver'),
 }
 
 
