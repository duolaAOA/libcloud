--- conflicted
+++ resolved
@@ -37,7 +37,6 @@
     ('libcloud.compute.drivers.skalicloud', 'SkaliCloudNodeDriver'),
     Provider.SERVERLOVE:
     ('libcloud.compute.drivers.serverlove', 'ServerLoveNodeDriver'),
-<<<<<<< HEAD
     Provider.CLOUDSIGMA: ('libcloud.compute.drivers.cloudsigma',
                           'CloudSigmaNodeDriver'),
     Provider.GCE: ('libcloud.compute.drivers.gce', 'GCENodeDriver'),
@@ -111,7 +110,6 @@
     Provider.BSNL: ('libcloud.compute.drivers.bsnl', 'BSNLNodeDriver'),
     Provider.NTTA: ('libcloud.compute.drivers.ntta', 'NTTAmericaNodeDriver'),
     Provider.ALIYUN_ECS: ('libcloud.compute.drivers.ecs', 'ECSDriver'),
-    Provider.TENCENT_CVM: ('libcloud.compute.drivers.cvm', 'CVMDriver'),
     Provider.CLOUDSCALE: ('libcloud.compute.drivers.cloudscale',
                           'CloudscaleNodeDriver'),
     Provider.ONEANDONE: ('libcloud.compute.drivers.oneandone',
@@ -120,125 +118,14 @@
     Provider.NTTCIS: ('libcloud.compute.drivers.nttcis', 'NttCisNodeDriver'),
     Provider.SCALEWAY: ('libcloud.compute.drivers.scaleway',
                         'ScalewayNodeDriver'),
+    Provider.SOLUSVM: ('libcloud.compute.drivers.solusvm',
+                       'SolusVMNodeDriver'),
+    Provider.CLEARCENTER: ('libcloud.compute.drivers.clearcenter',
+                           'ClearCenterNodeDriver'),
+    Provider.CLEARAPI: ('libcloud.compute.drivers.clearapi',
+                        'ClearAPINodeDriver'),
     Provider.MAXIHOST: ('libcloud.compute.drivers.maxihost',
                         'MaxihostNodeDriver')
-=======
-    Provider.CLOUDSIGMA:
-    ('libcloud.compute.drivers.cloudsigma', 'CloudSigmaNodeDriver'),
-    Provider.GCE:
-    ('libcloud.compute.drivers.gce', 'GCENodeDriver'),
-    Provider.GOGRID:
-    ('libcloud.compute.drivers.gogrid', 'GoGridNodeDriver'),
-    Provider.RACKSPACE:
-    ('libcloud.compute.drivers.rackspace', 'RackspaceNodeDriver'),
-    Provider.RACKSPACE_FIRST_GEN:
-    ('libcloud.compute.drivers.rackspace', 'RackspaceFirstGenNodeDriver'),
-    Provider.KILI:
-    ('libcloud.compute.drivers.kili', 'KiliCloudNodeDriver'),
-    Provider.VPSNET:
-    ('libcloud.compute.drivers.vpsnet', 'VPSNetNodeDriver'),
-    Provider.LINODE:
-    ('libcloud.compute.drivers.linode', 'LinodeNodeDriver'),
-    Provider.RIMUHOSTING:
-    ('libcloud.compute.drivers.rimuhosting', 'RimuHostingNodeDriver'),
-    Provider.VOXEL:
-    ('libcloud.compute.drivers.voxel', 'VoxelNodeDriver'),
-    Provider.SOFTLAYER:
-    ('libcloud.compute.drivers.softlayer', 'SoftLayerNodeDriver'),
-    Provider.EUCALYPTUS:
-    ('libcloud.compute.drivers.ec2', 'EucNodeDriver'),
-    Provider.OPENNEBULA:
-    ('libcloud.compute.drivers.opennebula', 'OpenNebulaNodeDriver'),
-    Provider.BRIGHTBOX:
-    ('libcloud.compute.drivers.brightbox', 'BrightboxNodeDriver'),
-    Provider.NIMBUS:
-    ('libcloud.compute.drivers.ec2', 'NimbusNodeDriver'),
-    Provider.BLUEBOX:
-    ('libcloud.compute.drivers.bluebox', 'BlueboxNodeDriver'),
-    Provider.GANDI:
-    ('libcloud.compute.drivers.gandi', 'GandiNodeDriver'),
-    Provider.DIMENSIONDATA:
-    ('libcloud.compute.drivers.dimensiondata', 'DimensionDataNodeDriver'),
-    Provider.OPENSTACK:
-    ('libcloud.compute.drivers.openstack', 'OpenStackNodeDriver'),
-    Provider.VCLOUD:
-    ('libcloud.compute.drivers.vcloud', 'VCloudNodeDriver'),
-    Provider.TERREMARK:
-    ('libcloud.compute.drivers.vcloud', 'TerremarkDriver'),
-    Provider.CLOUDSTACK:
-    ('libcloud.compute.drivers.cloudstack', 'CloudStackNodeDriver'),
-    Provider.LIBVIRT:
-    ('libcloud.compute.drivers.libvirt_driver', 'LibvirtNodeDriver'),
-    Provider.JOYENT:
-    ('libcloud.compute.drivers.joyent', 'JoyentNodeDriver'),
-    Provider.VCL:
-    ('libcloud.compute.drivers.vcl', 'VCLNodeDriver'),
-    Provider.KTUCLOUD:
-    ('libcloud.compute.drivers.ktucloud', 'KTUCloudNodeDriver'),
-    Provider.HOSTVIRTUAL:
-    ('libcloud.compute.drivers.hostvirtual', 'HostVirtualNodeDriver'),
-    Provider.ABIQUO:
-    ('libcloud.compute.drivers.abiquo', 'AbiquoNodeDriver'),
-    Provider.DIGITAL_OCEAN:
-    ('libcloud.compute.drivers.digitalocean', 'DigitalOceanNodeDriver'),
-    Provider.NEPHOSCALE:
-    ('libcloud.compute.drivers.nephoscale', 'NephoscaleNodeDriver'),
-    Provider.EXOSCALE:
-    ('libcloud.compute.drivers.exoscale', 'ExoscaleNodeDriver'),
-    Provider.IKOULA:
-    ('libcloud.compute.drivers.ikoula', 'IkoulaNodeDriver'),
-    Provider.OUTSCALE_SAS:
-    ('libcloud.compute.drivers.ec2', 'OutscaleSASNodeDriver'),
-    Provider.OUTSCALE_INC:
-    ('libcloud.compute.drivers.ec2', 'OutscaleINCNodeDriver'),
-    Provider.VSPHERE:
-    ('libcloud.compute.drivers.vsphere', 'VSphereNodeDriver'),
-    Provider.PROFIT_BRICKS:
-    ('libcloud.compute.drivers.profitbricks', 'ProfitBricksNodeDriver'),
-    Provider.VULTR:
-    ('libcloud.compute.drivers.vultr', 'VultrNodeDriver'),
-    Provider.AURORACOMPUTE:
-    ('libcloud.compute.drivers.auroracompute', 'AuroraComputeNodeDriver'),
-    Provider.CLOUDWATT:
-    ('libcloud.compute.drivers.cloudwatt', 'CloudwattNodeDriver'),
-    Provider.PACKET:
-    ('libcloud.compute.drivers.packet', 'PacketNodeDriver'),
-    Provider.ONAPP:
-    ('libcloud.compute.drivers.onapp', 'OnAppNodeDriver'),
-    Provider.OVH:
-    ('libcloud.compute.drivers.ovh', 'OvhNodeDriver'),
-    Provider.INTERNETSOLUTIONS:
-    ('libcloud.compute.drivers.internetsolutions',
-     'InternetSolutionsNodeDriver'),
-    Provider.INDOSAT:
-    ('libcloud.compute.drivers.indosat', 'IndosatNodeDriver'),
-    Provider.MEDONE:
-    ('libcloud.compute.drivers.medone', 'MedOneNodeDriver'),
-    Provider.BSNL:
-    ('libcloud.compute.drivers.bsnl', 'BSNLNodeDriver'),
-    Provider.NTTA:
-    ('libcloud.compute.drivers.ntta', 'NTTAmericaNodeDriver'),
-    Provider.ALIYUN_ECS:
-    ('libcloud.compute.drivers.ecs', 'ECSDriver'),
-    Provider.CLOUDSCALE:
-    ('libcloud.compute.drivers.cloudscale', 'CloudscaleNodeDriver'),
-    Provider.ONEANDONE:
-    ('libcloud.compute.drivers.oneandone', 'OneAndOneNodeDriver'),
-    Provider.UPCLOUD:
-    ('libcloud.compute.drivers.upcloud', 'UpcloudDriver'),
-    Provider.NTTCIS:
-    ('libcloud.compute.drivers.nttcis', 'NttCisNodeDriver'),
-    Provider.SCALEWAY:
-    ('libcloud.compute.drivers.scaleway', 'ScalewayNodeDriver'),
-    Provider.SOLUSVM:
-    ('libcloud.compute.drivers.solusvm', 'SolusVMNodeDriver'),
-    Provider.CLEARCENTER:
-    ('libcloud.compute.drivers.clearcenter', 'ClearCenterNodeDriver'),
-    Provider.CLEARAPI:
-    ('libcloud.compute.drivers.clearapi', 'ClearAPINodeDriver'),
-    Provider.MAXIHOST:
-    ('libcloud.compute.drivers.maxihost', 'MaxihostNodeDriver')
->>>>>>> d3ba3052
 }
 
 
