# Licensed to the Apache Software Foundation (ASF) under one or more
# contributor license agreements.  See the NOTICE file distributed with
# this work for additional information regarding copyright ownership.
# The ASF licenses this file to You under the Apache License, Version 2.0
# (the "License"); you may not use this file except in compliance with
# the License.  You may obtain a copy of the License at
#
#     http://www.apache.org/licenses/LICENSE-2.0
#
# Unless required by applicable law or agreed to in writing, software
# distributed under the License is distributed on an "AS IS" BASIS,
# WITHOUT WARRANTIES OR CONDITIONS OF ANY KIND, either express or implied.
# See the License for the specific language governing permissions and
# limitations under the License.
"""
Packet Driver
"""
try:  # Try to use asyncio to perform requests in parallel across projects
    import asyncio
except ImportError:  # If not available will do things serially
    asyncio = None


import datetime
import json

from libcloud.utils.py3 import httplib

from libcloud.common.base import ConnectionKey, JsonResponse
from libcloud.compute.types import Provider, NodeState, InvalidCredsError
from libcloud.compute.base import NodeDriver, Node
from libcloud.compute.base import NodeImage, NodeSize, NodeLocation
from libcloud.compute.base import KeyPair
from libcloud.compute.base import StorageVolume, VolumeSnapshot

PACKET_ENDPOINT = "api.packet.net"


class PacketResponse(JsonResponse):
    valid_response_codes = [httplib.OK, httplib.ACCEPTED, httplib.CREATED,
                            httplib.NO_CONTENT]

    def parse_error(self):
        if self.status == httplib.UNAUTHORIZED:
            body = self.parse_body()
            raise InvalidCredsError(body.get('error'))
        else:
            body = self.parse_body()
            if 'message' in body:
                error = '%s (code: %s)' % (body.get('message'), self.status)
            elif 'errors' in body:
                error = body.get('errors')
            else:
                error = body
            raise Exception(error)

    def success(self):
        return self.status in self.valid_response_codes


class PacketConnection(ConnectionKey):
    """
    Connection class for the Packet driver.
    """

    host = PACKET_ENDPOINT
    responseCls = PacketResponse

    def add_default_headers(self, headers):
        """
        Add headers that are necessary for every request
        """
        headers['Content-Type'] = 'application/json'
        headers['X-Auth-Token'] = self.key
        headers['X-Consumer-Token'] = \
            'kcrhMn7hwG8Ceo2hAhGFa2qpxLBvVHxEjS9ue8iqmsNkeeB2iQgMq4dNc1893pYu'
        return headers


class PacketNodeDriver(NodeDriver):
    """
    Packet NodeDriver
    """

    connectionCls = PacketConnection
    type = Provider.PACKET
    name = 'Packet'
    website = 'http://www.packet.com/'

    NODE_STATE_MAP = {'queued': NodeState.PENDING,
                      'provisioning': NodeState.PENDING,
                      'rebuilding': NodeState.PENDING,
                      'powering_on': NodeState.REBOOTING,
                      'powering_off': NodeState.REBOOTING,
                      'rebooting': NodeState.REBOOTING,
                      'inactive': NodeState.STOPPED,
                      'deleted': NodeState.TERMINATED,
                      'deprovisioning': NodeState.TERMINATED,
                      'failed': NodeState.ERROR,
                      'active': NodeState.RUNNING}

    def __init__(self, key, project=None):
<<<<<<< HEAD
        """
        Initialize a NodeDriver for Packet using the API token
        and optionally the project (name or id).

        If project name is specified we validate it lazily and populate
        self.project_id during the first access of self.projects variable
        """
        super(PacketNodeDriver, self).__init__(key=key)

        self.project_name = project
        self.project_id = None

        # Lazily populated on first access to self.project
        self._project = project

        # Variable which indicates if self._projects has been populated yet and
        # has been called self._project validated
        self._projects_populated = False
        self._projects = None

    @property
    def projects(self):
        """
        Lazily retrieve projects and set self.project_id variable on initial
        access to self.projects variable.
        """
        if not self._projects_populated:
            # NOTE: Each Packet account needs at least one project, but to be
            # on the safe side and avoid infinite loop in case there are no
            # projects on the account, we don't use a more robust way to
            # determine if project list has been populated yet
            self._projects = self.ex_list_projects()
            self._projects_populated = True

            # If project name is specified, verify it's valid and populate
            # self.project_id
            if self._project:
                for project_obj in self._projects:
                    if self._project in [project_obj.name, project_obj.id]:
                        self.project_id = project_obj.id
                        break

                if not self.project_id:
                    # Invalid project name
                    self.project_name = None

        return self._projects
=======
        # initialize a NodeDriver for Packet using the API token
        # and optionally the project (name or id)
        # If project specified we need to be sure this is a valid project
        # so we create the variable self.project_id
        super(PacketNodeDriver, self).__init__(key=key, project=None)
        self.project_name = project
        self.project_id = None
        self.projects = self.ex_list_projects()
        if project:
            for project_obj in self.projects:
                if project in [project_obj.name, project_obj.id]:
                    self.project_id = project_obj.id
                    break
            if not self.project_id:
                self.project_name = None
>>>>>>> d3ba3052

    def ex_list_projects(self):
        projects = []
        data = self.connection.request('/projects').object
        projects = data.get('projects')
        if projects:
            projects = [Project(project) for project in projects]
        return projects

    def list_nodes(self, ex_project_id=None):
        if ex_project_id:
<<<<<<< HEAD
            return self.ex_list_nodes_for_project(ex_project_id=ex_project_id)
=======
            return self.list_nodes_for_project(ex_project_id=ex_project_id)
>>>>>>> d3ba3052

        # if project has been specified during driver initialization, then
        # return nodes for this project only
        if self.project_id:
<<<<<<< HEAD
            return self.ex_list_nodes_for_project(
=======
            return self.list_nodes_for_project(
>>>>>>> d3ba3052
                ex_project_id=self.project_id)

        # In case of Python2 perform requests serially
        if asyncio is None:
            nodes = []
            for project in self.projects:
                nodes.extend(
<<<<<<< HEAD
                    self.ex_list_nodes_for_project(ex_project_id=project.id)
=======
                    self.list_nodes_for_project(ex_project_id=project.id)
>>>>>>> d3ba3052
                )
            return nodes
        # In case of Python3 use asyncio to perform requests in parallel
        return self.list_resources_async('nodes')

    def list_resources_async(self, resource_type):
        # The _list_nodes function is defined dynamically using exec in
        # order to prevent a SyntaxError in Python2 due to "yield from".
        # This cruft can be removed once Python2 support is no longer
        # required.
        assert resource_type in ['nodes', 'volumes']
        glob = globals()
        loc = locals()
        exec("""
import asyncio
@asyncio.coroutine
def _list_async(driver):
    projects = [project.id for project in driver.projects]
    loop = asyncio.get_event_loop()
    futures = [
<<<<<<< HEAD
        loop.run_in_executor(None, driver.ex_list_%s_for_project, p)
=======
        loop.run_in_executor(None, driver.list_%s_for_project, p)
>>>>>>> d3ba3052
        for p in projects
    ]
    retval = []
    for future in futures:
        result = yield from future
        retval.extend(result)
    return retval""" % resource_type, glob, loc)
        loop = asyncio.get_event_loop()
        return loop.run_until_complete(loc['_list_async'](loc['self']))

<<<<<<< HEAD
    def ex_list_nodes_for_project(self, ex_project_id, include='plan', page=1,
                                  per_page=1000):
=======
    def list_nodes_for_project(self, ex_project_id, include='plan', page=1,
                               per_page=1000):
>>>>>>> d3ba3052
        params = {
            'include': include,
            'page': page,
            'per_page': per_page
        }
        data = self.connection.request(
            '/projects/%s/devices' % (ex_project_id),
            params=params).object['devices']
        return list(map(self._to_node, data))

    def list_locations(self):
        data = self.connection.request('/facilities')\
            .object['facilities']
        return list(map(self._to_location, data))

    def list_images(self):
        data = self.connection.request('/operating-systems')\
            .object['operating_systems']
        return list(map(self._to_image, data))

<<<<<<< HEAD
    def list_sizes(self):
        data = self.connection.request('/plans').object['plans']
=======
    def list_sizes(self, ex_project_id=None):
        project_id = ex_project_id or self.project_id or (
            len(self.projects) and self.projects[0].id)
        if project_id:
            data = self.connection.request('/projects/%s/plans' %
                                           project_id).object['plans']
        else:  # This only works with personal tokens
            data = self.connection.request('/plans' ).object['plans']
>>>>>>> d3ba3052
        return [self._to_size(size) for size in data if
                size.get('line') == 'baremetal']

    def create_node(self, name, size, image, location,
                    ex_project_id=None, ip_addresses=[], cloud_init=None,
<<<<<<< HEAD
                    **kwargs):
=======
                    disk=None, disk_size=0, **kwargs):
>>>>>>> d3ba3052
        """
        Create a node.

        :return: The newly created node.
        :rtype: :class:`Node`
        """
        # if project has been specified on initialization of driver, then
        # create on this project
<<<<<<< HEAD

        if self.project_id:
            ex_project_id = self.project_id
        else:
            if not ex_project_id:
                raise Exception('ex_project_id needs to be specified')

=======
        if self.project_id:
            ex_project_id = self.project_id
        else:
            if not ex_project_id:
                raise Exception('ex_project_id needs to be specified')

>>>>>>> d3ba3052
        facility = location.extra['code']
        params = {'hostname': name, 'plan': size.id,
                  'operating_system': image.id, 'facility': facility,
                  'include': 'plan', 'billing_cycle': 'hourly',
                  'ip_addresses': ip_addresses}
        params.update(kwargs)
        if cloud_init:
            params["userdata"] = cloud_init
        data = self.connection.request('/projects/%s/devices' %
                                       (ex_project_id),
                                       data=json.dumps(params), method='POST')

        status = data.object.get('status', 'OK')
        if status == 'ERROR':
            message = data.object.get('message', None)
            error_message = data.object.get('error_message', message)
            raise ValueError('Failed to create node: %s' % (error_message))
        node = self._to_node(data=data.object)
<<<<<<< HEAD
        if kwargs.get('disk'):
            self.attach_volume(node, kwargs.get('disk'))
        if kwargs.get('disk_size'):
            volume = self.create_volume(size=kwargs.get('disk_size'),
                                        location=location)
=======
        if disk:
            self.attach_volume(node, disk)
        if disk_size:
            volume = self.create_volume(size=disk_size, location=location)
>>>>>>> d3ba3052
            self.attach_volume(node, volume)
        return node

    def reboot_node(self, node):
        params = {'type': 'reboot'}
        res = self.connection.request('/devices/%s/actions' % (node.id),
                                      params=params, method='POST')
        return res.status == httplib.OK

    def ex_start_node(self, node):
        params = {'type': 'power_on'}
        res = self.connection.request('/devices/%s/actions' % (node.id),
                                      params=params, method='POST')
        return res.status == httplib.OK

    def ex_stop_node(self, node):
        params = {'type': 'power_off'}
        res = self.connection.request('/devices/%s/actions' % (node.id),
                                      params=params, method='POST')
        return res.status == httplib.OK

    def destroy_node(self, node):
        res = self.connection.request('/devices/%s' % (node.id),
                                      method='DELETE')
        return res.status == httplib.OK

    def ex_reinstall_node(self, node):
        params = {'type': 'reinstall'}
        res = self.connection.request('/devices/%s/actions' % (node.id),
                                      params=params, method='POST')
        return res.status == httplib.OK

    def ex_rescue_node(self, node):
        params = {'type': 'rescue'}
        res = self.connection.request('/devices/%s/actions' % (node.id),
                                      params=params, method='POST')
        return res.status == httplib.OK

    def ex_update_node(self, node, **kwargs):
        path = '/devices/%s' % node.id
        res = self.connection.request(path, params=kwargs, method='PUT')
        return res.status == httplib.OK

    def ex_get_node_bandwidth(self, node, from_time, until_time):
        path = '/devices/%s/bandwidth' % node.id
        params = {'from': from_time, 'until': until_time}
        return self.connection.request(path, params=params).object

    def ex_list_ip_assignments_for_node(self, node, include=''):
        path = '/devices/%s/ips' % node.id
        params = {'include': include}
        return self.connection.request(path, params=params).object

    def list_key_pairs(self):
        """
        List all the available SSH keys.

        :return: Available SSH keys.
        :rtype: ``list`` of :class:`.KeyPair` objects
        """
        data = self.connection.request('/ssh-keys').object['ssh_keys']
        return list(map(self._to_key_pairs, data))

    def create_key_pair(self, name, public_key):
        """
        Create a new SSH key.

        :param      name: Key name (required)
        :type       name: ``str``

        :param      public_key: Valid public key string (required)
        :type       public_key: ``str``
        """
        params = {'label': name, 'key': public_key}
        data = self.connection.request('/ssh-keys', method='POST',
                                       params=params).object
        return self._to_key_pairs(data)

    def delete_key_pair(self, key):
        """
        Delete an existing SSH key.

        :param      key: SSH key (required)
        :type       key: :class:`KeyPair`
        """
        key_id = key.name
        res = self.connection.request('/ssh-keys/%s' % (key_id),
                                      method='DELETE')
        return res.status == httplib.NO_CONTENT

    def _to_node(self, data):
        extra = {}
        extra_keys = ['created_at', 'updated_at',
                      'userdata', 'billing_cycle', 'locked',
                      'iqn', 'locked', 'project', 'description']
        if 'state' in data:
            state = self.NODE_STATE_MAP.get(data['state'], NodeState.UNKNOWN)
        else:
            state = NodeState.UNKNOWN

        if 'ip_addresses' in data and data['ip_addresses'] is not None:
            ips = self._parse_ips(data['ip_addresses'])

        if 'operating_system' in data and data['operating_system'] is not None:
            image = self._to_image(data['operating_system'])
            extra['operating_system'] = data['operating_system'].get('name')
        else:
            image = None

        if 'plan' in data and data['plan'] is not None:
            size = self._to_size(data['plan'])
            extra['plan'] = data['plan'].get('slug')
        else:
            size = None
        if 'facility' in data:
            extra['facility'] = data['facility']

        for key in extra_keys:
            if key in data:
                extra[key] = data[key]

        node = Node(id=data['id'], name=data['hostname'], state=state,
                    public_ips=ips['public'], private_ips=ips['private'],
                    size=size, image=image, extra=extra, driver=self)
        return node

    def _to_image(self, data):
        extra = {'distro': data['distro'], 'version': data['version']}
        return NodeImage(id=data['slug'], name=data['name'], extra=extra,
                         driver=self)

    def _to_location(self, data):
        extra = data
        return NodeLocation(id=data['id'], name=data['name'], country=None,
                            driver=self, extra=extra)

    def _to_size(self, data):
        cpus = data['specs']['cpus'][0].get('count')
        extra = {'description': data['description'], 'line': data['line'],
                 'cpus': cpus}

        ram = data['specs']['memory']['total']
        disk = 0
        for disks in data['specs']['drives']:
            disk_size = disks['size'].replace('GB', '')
            if 'TB' in disk_size:
                disk_size = float(disks['size'].replace('TB', '')) * 1000
            disk += disks['count'] * int(disk_size)
        name = "%s - %s RAM" % (data.get('name'), ram)
        price = data['pricing'].get('hour')
        return NodeSize(id=data['slug'], name=name,
                        ram=int(ram.replace('GB', '')) * 1024, disk=disk,
                        bandwidth=0, price=price, extra=extra, driver=self)

    def _to_key_pairs(self, data):
        extra = {'label': data['label'],
                 'created_at': data['created_at'],
                 'updated_at': data['updated_at']}
        return KeyPair(name=data['id'],
                       fingerprint=data['fingerprint'],
                       public_key=data['key'],
                       private_key=None,
                       driver=self,
                       extra=extra)

    def _parse_ips(self, data):
        public_ips = []
        private_ips = []
        for address in data:
            if 'address' in address and address['address'] is not None:
                if 'public' in address and address['public'] is True:
                    public_ips.append(address['address'])
                else:
                    private_ips.append(address['address'])
        return {'public': public_ips, 'private': private_ips}

    def ex_get_bgp_config_for_project(self, ex_project_id):
        path = '/projects/%s/bgp-config' % ex_project_id
        return self.connection.request(path).object

    def ex_get_bgp_config(self, ex_project_id=None):
        if ex_project_id:
            projects = [ex_project_id]
        elif self.project_id:
            projects = [self.project_id]
        else:
            projects = [p.id for p in self.projects]
        retval = []
        for p in projects:
            config = self.ex_get_bgp_config_for_project(p)
            if config:
                retval.append(config)
        return retval

    def ex_get_bgp_session(self, session_uuid):
        path = '/bgp/sessions/%s' % session_uuid
        return self.connection.request(path).object

    def ex_list_bgp_sessions_for_node(self, node):
        path = '/devices/%s/bgp/sessions' % node.id
        return self.connection.request(path).object

    def ex_list_bgp_sessions_for_project(self, ex_project_id):
        path = '/projects/%s/bgp/sessions' % ex_project_id
        return self.connection.request(path).object

    def ex_list_bgp_sessions(self, ex_project_id=None):
        if ex_project_id:
            projects = [ex_project_id]
        elif self.project_id:
            projects = [self.project_id]
        else:
            projects = [p.id for p in self.projects]
        retval = []
        for p in projects:
            retval.extend(self.ex_list_bgp_sessions_for_project(
                p)['bgp_sessions'])
        return retval

    def ex_create_bgp_session(self, node, address_family='ipv4'):
        path = '/devices/%s/bgp/sessions' % node.id
        params = {'address_family': address_family}
        res = self.connection.request(path, params=params, method='POST')
        return res.object

    def ex_delete_bgp_session(self, session_uuid):
        path = '/bgp/sessions/%s' % session_uuid
        res = self.connection.request(path, method='DELETE')
        return res.status == httplib.OK  # or res.status == httplib.NO_CONTENT

    def ex_list_events_for_node(self, node, include=None,
                                page=1, per_page=10):
        path = '/devices/%s/events' % node.id
        params = {
            'include': include,
            'page': page,
            'per_page': per_page
        }
        return self.connection.request(path, params=params).object

    def ex_list_events_for_project(self, project, include=None, page=1,
                                   per_page=10):
        path = '/projects/%s/events' % project.id
        params = {
            'include': include,
            'page': page,
            'per_page': per_page
        }
        return self.connection.request(path, params=params).object

    def ex_describe_all_addresses(self, ex_project_id=None,
                                  only_associated=False):
        if ex_project_id:
            projects = [ex_project_id]
        elif self.project_id:
            projects = [self.project_id]
        else:
            projects = [p.id for p in self.projects]
        retval = []
        for project in projects:
            retval.extend(self.ex_describe_all_addresses_for_project(
                project, only_associated))
        return retval

    def ex_describe_all_addresses_for_project(self, ex_project_id,
                                              include=None,
                                              only_associated=False):
        """
        Returns all the reserved IP addresses for this project
        optionally, returns only addresses associated with nodes.

        :param    only_associated: If true, return only the addresses
                                   that are associated with an instance.
        :type     only_associated: ``bool``

        :return:  List of IP addresses.
        :rtype:   ``list`` of :class:`dict`
        """
        path = '/projects/%s/ips' % ex_project_id
        params = {
            'include': include,
        }
        ip_addresses = self.connection.request(path, params=params).object
        result = [a for a in ip_addresses.get('ip_addresses', [])
                  if not only_associated or len(a.get('assignments', [])) > 0]
        return result

    def ex_describe_address(self, ex_address_id, include=None):
        path = '/ips/%s' % ex_address_id
        params = {
            'include': include,
        }
        result = self.connection.request(path, params=params).object
        return result

    def ex_request_address_reservation(self, ex_project_id, location_id=None,
                                       address_family='global_ipv4',
                                       quantity=1, comments='',
                                       customdata=''):
        path = '/projects/%s/ips' % ex_project_id
        params = {
            'type': address_family,
            'quantity': quantity,
        }
        if location_id:
            params['facility'] = location_id
        if comments:
            params['comments'] = comments
        if customdata:
            params['customdata'] = customdata
        result = self.connection.request(
            path, params=params, method='POST').object
        return result

    def ex_associate_address_with_node(self, node, address, manageable=False,
                                       customdata=''):
        path = '/devices/%s/ips' % node.id
        params = {
            'address': address,
            'manageable': manageable,
            'customdata': customdata
        }
        result = self.connection.request(
            path, params=params, method='POST').object
        return result

    def ex_disassociate_address(self, address_uuid, include=None):
        path = '/ips/%s' % address_uuid
        params = {}
        if include:
            params['include'] = include
        result = self.connection.request(
            path, params=params, method='DELETE').object
        return result

    def list_volumes(self, ex_project_id=None):
        if ex_project_id:
<<<<<<< HEAD
            return self.ex_list_volumes_for_project(
                ex_project_id=ex_project_id)
=======
            return self.list_volumes_for_project(ex_project_id=ex_project_id)
>>>>>>> d3ba3052

        # if project has been specified during driver initialization, then
        # return nodes for this project only
        if self.project_id:
<<<<<<< HEAD
            return self.ex_list_volumes_for_project(
=======
            return self.list_volumes_for_project(
>>>>>>> d3ba3052
                ex_project_id=self.project_id)

        # In case of Python2 perform requests serially
        if asyncio is None:
            nodes = []
            for project in self.projects:
                nodes.extend(
<<<<<<< HEAD
                    self.ex_list_volumes_for_project(ex_project_id=project.id)
=======
                    self.list_volumes_for_project(ex_project_id=project.id)
>>>>>>> d3ba3052
                )
            return nodes
        # In case of Python3 use asyncio to perform requests in parallel
        return self.list_resources_async('volumes')

<<<<<<< HEAD
    def ex_list_volumes_for_project(self, ex_project_id, include='plan',
                                    page=1, per_page=1000):
=======
    def list_volumes_for_project(self, ex_project_id, include='plan', page=1,
                                 per_page=1000):
>>>>>>> d3ba3052
        params = {
            'include': include,
            'page': page,
            'per_page': per_page
        }
        data = self.connection.request(
            '/projects/%s/storage' % (ex_project_id),
            params=params).object['volumes']
        return list(map(self._to_volume, data))

    def _to_volume(self, data):
        return StorageVolume(id=data['id'], name=data['name'],
                             size=data['size'], driver=self,
                             extra=data)

    def create_volume(self, size, location, plan='storage_1', description='',
                      ex_project_id=None, locked=False, billing_cycle=None,
                      customdata='', snapshot_policies=None, **kwargs):
        """
        Create a new volume.

        :param size: Size of volume in gigabytes (required)
        :type size: ``int``

        :param location: Which data center to create a volume in. If
                               empty, undefined behavior will be selected.
                               (optional)
        :type location: :class:`.NodeLocation`
        :return: The newly created volume.
        :rtype: :class:`StorageVolume`
        """
        path = '/projects/%s/storage' % (ex_project_id or self.projects[0].id)
        try:
            facility = location.extra['code']
        except AttributeError:
            facility = location
        params = {
            'facility': facility,
            'plan': plan,
            'size': size,
            'locked': locked
        }
        params.update(kwargs)
        if description:
            params['description'] = description
        if customdata:
            params['customdata'] = customdata
        if billing_cycle:
            params['billing_cycle'] = billing_cycle
        if snapshot_policies:
            params['snapshot_policies'] = snapshot_policies
        data = self.connection.request(
            path, params=params, method='POST').object
        return self._to_volume(data)

    def destroy_volume(self, volume):
        """
        Destroys a storage volume.

        :param volume: Volume to be destroyed
        :type volume: :class:`StorageVolume`

        :rtype: ``bool``
        """
        path = '/storage/%s' % volume.id
        res = self.connection.request(path, method='DELETE')
        return res.status == httplib.NO_CONTENT

    def attach_volume(self, node, volume):
        """
        Attaches volume to node.

        :param node: Node to attach volume to.
        :type node: :class:`.Node`

        :param volume: Volume to attach.
        :type volume: :class:`.StorageVolume`

        :rytpe: ``bool``
        """
        path = '/storage/%s/attachments' % volume.id
        params = {
            'device_id': node.id
        }
        res = self.connection.request(path, params=params, method='POST')
        return res.status == httplib.OK

    def detach_volume(self, volume, ex_node=None, ex_attachment_id=''):
        """
        Detaches a volume from a node.

        :param volume: Volume to be detached
        :type volume: :class:`.StorageVolume`

        :param ex_attachment_id: Attachment id to be detached, if empty detach
                                        all attachments
        :type name: ``str``

        :rtype: ``bool``
        """
        path = '/storage/%s/attachments' % volume.id
        attachments = volume.extra['attachments']
        assert len(attachments) > 0, "Volume is not attached to any node"
        success = True
        result = None
        for attachment in attachments:
            if not ex_attachment_id or ex_attachment_id in attachment['href']:
                attachment_id = attachment['href'].split('/')[-1]
                if ex_node:
                    node_id = self.ex_describe_attachment(
                        attachment_id)['device']['href'].split('/')[-1]
                    if node_id != ex_node.id:
                        continue
                path = '/storage/attachments/%s' % (
                    ex_attachment_id or attachment_id)
                result = self.connection.request(path, method='DELETE')
                success = success and result.status == httplib.NO_CONTENT

        return result and success

    def create_volume_snapshot(self, volume, name=''):
        """
        Create a new volume snapshot.

        :param volume: Volume to create a snapshot for
        :type volume: class:`StorageVolume`

        :return: The newly created volume snapshot.
        :rtype: :class:`VolumeSnapshot`
        """
        path = '/storage/%s/snapshots' % volume.id
        res = self.connection.request(path, method='POST')
        assert res.status == httplib.ACCEPTED
        return volume.list_snapshots()[-1]

    def destroy_volume_snapshot(self, snapshot):
        """
        Delete a volume snapshot

        :param snapshot: volume snapshot to delete
        :type snapshot: class:`VolumeSnapshot`

        :rtype: ``bool``
        """
        volume_id = snapshot.extra['volume']['href'].split('/')[-1]
        path = '/storage/%s/snapshots/%s' % (volume_id, snapshot.id)
        res = self.connection.request(path, method='DELETE')
        return res.status == httplib.NO_CONTENT

    def list_volume_snapshots(self, volume, include=''):
        """
        List snapshots for a volume.

        :param volume: Volume to list snapshots for
        :type volume: class:`StorageVolume`

        :return: List of volume snapshots.
        :rtype: ``list`` of :class: `VolumeSnapshot`
        """
        path = '/storage/%s/snapshots' % volume.id
        params = {}
        if include:
            params['include'] = include
        data = self.connection.request(path, params=params).object['snapshots']
        return list(map(self._to_volume_snapshot, data))

    def _to_volume_snapshot(self, data):
        created = datetime.datetime.strptime(
            data['created_at'], "%Y-%m-%dT%H:%M:%S")
        return VolumeSnapshot(id=data['id'],
                              name=data['id'],
                              created=created,
                              state=data['status'],
                              driver=self, extra=data)

    def ex_modify_volume(self, volume, description=None, size=None,
                         locked=None, billing_cycle=None,
                         customdata=None):
        path = '/storage/%s' % volume.id
        params = {}
        if description:
            params['description'] = description
        if size:
            params['size'] = size
        if locked is not None:
            params['locked'] = locked
        if billing_cycle:
            params['billing_cycle'] = billing_cycle
        res = self.connection.request(path, params=params, method='PUT')
        return self._to_volume(res.object)

    def ex_restore_volume(self, snapshot):
        volume_id = snapshot.extra['volume']['href'].split('/')[-1]
        ts = snapshot.extra['timestamp']
        path = '/storage/%s/restore?restore_point=%s' % (volume_id, ts)
        res = self.connection.request(path, method='POST')
        return res.status == httplib.NO_CONTENT

    def ex_clone_volume(self, volume, snapshot=None):
        path = '/storage/%s/clone' % volume.id
        if snapshot:
            path += '?snapshot_timestamp=%s' % snapshot.extra['timestamp']
        res = self.connection.request(path, method='POST')
        return res.status == httplib.NO_CONTENT

    def ex_describe_volume(self, volume_id):
        path = '/storage/%s' % volume_id
        data = self.connection.request(path).object
        return self._to_volume(data)

    def ex_describe_attachment(self, attachment_id):
        path = '/storage/attachments/%s' % attachment_id
        data = self.connection.request(path).object
        return data


class Project(object):
    def __init__(self, project):
        self.id = project.get('id')
        self.name = project.get('name')
        self.extra = {}
        self.extra['max_devices'] = project.get('max_devices')
        self.extra['payment_method'] = project.get('payment_method')
        self.extra['created_at'] = project.get('created_at')
        self.extra['credit_amount'] = project.get('credit_amount')
        self.extra['devices'] = project.get('devices')
        self.extra['invitations'] = project.get('invitations')
        self.extra['memberships'] = project.get('memberships')
        self.extra['href'] = project.get('href')
        self.extra['members'] = project.get('members')
        self.extra['ssh_keys'] = project.get('ssh_keys')

    def __repr__(self):
        return (('<Project: id=%s, name=%s>') %
                (self.id, self.name))<|MERGE_RESOLUTION|>--- conflicted
+++ resolved
@@ -20,7 +20,6 @@
 except ImportError:  # If not available will do things serially
     asyncio = None
 
-
 import datetime
 import json
 
@@ -37,8 +36,9 @@
 
 
 class PacketResponse(JsonResponse):
-    valid_response_codes = [httplib.OK, httplib.ACCEPTED, httplib.CREATED,
-                            httplib.NO_CONTENT]
+    valid_response_codes = [
+        httplib.OK, httplib.ACCEPTED, httplib.CREATED, httplib.NO_CONTENT
+    ]
 
     def parse_error(self):
         if self.status == httplib.UNAUTHORIZED:
@@ -87,68 +87,21 @@
     name = 'Packet'
     website = 'http://www.packet.com/'
 
-    NODE_STATE_MAP = {'queued': NodeState.PENDING,
-                      'provisioning': NodeState.PENDING,
-                      'rebuilding': NodeState.PENDING,
-                      'powering_on': NodeState.REBOOTING,
-                      'powering_off': NodeState.REBOOTING,
-                      'rebooting': NodeState.REBOOTING,
-                      'inactive': NodeState.STOPPED,
-                      'deleted': NodeState.TERMINATED,
-                      'deprovisioning': NodeState.TERMINATED,
-                      'failed': NodeState.ERROR,
-                      'active': NodeState.RUNNING}
+    NODE_STATE_MAP = {
+        'queued': NodeState.PENDING,
+        'provisioning': NodeState.PENDING,
+        'rebuilding': NodeState.PENDING,
+        'powering_on': NodeState.REBOOTING,
+        'powering_off': NodeState.REBOOTING,
+        'rebooting': NodeState.REBOOTING,
+        'inactive': NodeState.STOPPED,
+        'deleted': NodeState.TERMINATED,
+        'deprovisioning': NodeState.TERMINATED,
+        'failed': NodeState.ERROR,
+        'active': NodeState.RUNNING
+    }
 
     def __init__(self, key, project=None):
-<<<<<<< HEAD
-        """
-        Initialize a NodeDriver for Packet using the API token
-        and optionally the project (name or id).
-
-        If project name is specified we validate it lazily and populate
-        self.project_id during the first access of self.projects variable
-        """
-        super(PacketNodeDriver, self).__init__(key=key)
-
-        self.project_name = project
-        self.project_id = None
-
-        # Lazily populated on first access to self.project
-        self._project = project
-
-        # Variable which indicates if self._projects has been populated yet and
-        # has been called self._project validated
-        self._projects_populated = False
-        self._projects = None
-
-    @property
-    def projects(self):
-        """
-        Lazily retrieve projects and set self.project_id variable on initial
-        access to self.projects variable.
-        """
-        if not self._projects_populated:
-            # NOTE: Each Packet account needs at least one project, but to be
-            # on the safe side and avoid infinite loop in case there are no
-            # projects on the account, we don't use a more robust way to
-            # determine if project list has been populated yet
-            self._projects = self.ex_list_projects()
-            self._projects_populated = True
-
-            # If project name is specified, verify it's valid and populate
-            # self.project_id
-            if self._project:
-                for project_obj in self._projects:
-                    if self._project in [project_obj.name, project_obj.id]:
-                        self.project_id = project_obj.id
-                        break
-
-                if not self.project_id:
-                    # Invalid project name
-                    self.project_name = None
-
-        return self._projects
-=======
         # initialize a NodeDriver for Packet using the API token
         # and optionally the project (name or id)
         # If project specified we need to be sure this is a valid project
@@ -164,7 +117,6 @@
                     break
             if not self.project_id:
                 self.project_name = None
->>>>>>> d3ba3052
 
     def ex_list_projects(self):
         projects = []
@@ -176,33 +128,19 @@
 
     def list_nodes(self, ex_project_id=None):
         if ex_project_id:
-<<<<<<< HEAD
-            return self.ex_list_nodes_for_project(ex_project_id=ex_project_id)
-=======
             return self.list_nodes_for_project(ex_project_id=ex_project_id)
->>>>>>> d3ba3052
 
         # if project has been specified during driver initialization, then
         # return nodes for this project only
         if self.project_id:
-<<<<<<< HEAD
-            return self.ex_list_nodes_for_project(
-=======
-            return self.list_nodes_for_project(
->>>>>>> d3ba3052
-                ex_project_id=self.project_id)
+            return self.list_nodes_for_project(ex_project_id=self.project_id)
 
         # In case of Python2 perform requests serially
         if asyncio is None:
             nodes = []
             for project in self.projects:
                 nodes.extend(
-<<<<<<< HEAD
-                    self.ex_list_nodes_for_project(ex_project_id=project.id)
-=======
-                    self.list_nodes_for_project(ex_project_id=project.id)
->>>>>>> d3ba3052
-                )
+                    self.list_nodes_for_project(ex_project_id=project.id))
             return nodes
         # In case of Python3 use asyncio to perform requests in parallel
         return self.list_resources_async('nodes')
@@ -215,18 +153,15 @@
         assert resource_type in ['nodes', 'volumes']
         glob = globals()
         loc = locals()
-        exec("""
+        exec(
+            """
 import asyncio
 @asyncio.coroutine
 def _list_async(driver):
     projects = [project.id for project in driver.projects]
     loop = asyncio.get_event_loop()
     futures = [
-<<<<<<< HEAD
-        loop.run_in_executor(None, driver.ex_list_%s_for_project, p)
-=======
         loop.run_in_executor(None, driver.list_%s_for_project, p)
->>>>>>> d3ba3052
         for p in projects
     ]
     retval = []
@@ -237,21 +172,15 @@
         loop = asyncio.get_event_loop()
         return loop.run_until_complete(loc['_list_async'](loc['self']))
 
-<<<<<<< HEAD
-    def ex_list_nodes_for_project(self, ex_project_id, include='plan', page=1,
-                                  per_page=1000):
-=======
-    def list_nodes_for_project(self, ex_project_id, include='plan', page=1,
+    def list_nodes_for_project(self,
+                               ex_project_id,
+                               include='plan',
+                               page=1,
                                per_page=1000):
->>>>>>> d3ba3052
-        params = {
-            'include': include,
-            'page': page,
-            'per_page': per_page
-        }
-        data = self.connection.request(
-            '/projects/%s/devices' % (ex_project_id),
-            params=params).object['devices']
+        params = {'include': include, 'page': page, 'per_page': per_page}
+        data = self.connection.request('/projects/%s/devices' %
+                                       (ex_project_id),
+                                       params=params).object['devices']
         return list(map(self._to_node, data))
 
     def list_locations(self):
@@ -264,29 +193,30 @@
             .object['operating_systems']
         return list(map(self._to_image, data))
 
-<<<<<<< HEAD
-    def list_sizes(self):
-        data = self.connection.request('/plans').object['plans']
-=======
     def list_sizes(self, ex_project_id=None):
-        project_id = ex_project_id or self.project_id or (
-            len(self.projects) and self.projects[0].id)
+        project_id = ex_project_id or self.project_id or (len(
+            self.projects) and self.projects[0].id)
         if project_id:
             data = self.connection.request('/projects/%s/plans' %
                                            project_id).object['plans']
         else:  # This only works with personal tokens
-            data = self.connection.request('/plans' ).object['plans']
->>>>>>> d3ba3052
-        return [self._to_size(size) for size in data if
-                size.get('line') == 'baremetal']
-
-    def create_node(self, name, size, image, location,
-                    ex_project_id=None, ip_addresses=[], cloud_init=None,
-<<<<<<< HEAD
+            data = self.connection.request('/plans').object['plans']
+        return [
+            self._to_size(size) for size in data
+            if size.get('line') == 'baremetal'
+        ]
+
+    def create_node(self,
+                    name,
+                    size,
+                    image,
+                    location,
+                    ex_project_id=None,
+                    ip_addresses=[],
+                    cloud_init=None,
+                    disk=None,
+                    disk_size=0,
                     **kwargs):
-=======
-                    disk=None, disk_size=0, **kwargs):
->>>>>>> d3ba3052
         """
         Create a node.
 
@@ -295,33 +225,29 @@
         """
         # if project has been specified on initialization of driver, then
         # create on this project
-<<<<<<< HEAD
-
         if self.project_id:
             ex_project_id = self.project_id
         else:
             if not ex_project_id:
                 raise Exception('ex_project_id needs to be specified')
 
-=======
-        if self.project_id:
-            ex_project_id = self.project_id
-        else:
-            if not ex_project_id:
-                raise Exception('ex_project_id needs to be specified')
-
->>>>>>> d3ba3052
         facility = location.extra['code']
-        params = {'hostname': name, 'plan': size.id,
-                  'operating_system': image.id, 'facility': facility,
-                  'include': 'plan', 'billing_cycle': 'hourly',
-                  'ip_addresses': ip_addresses}
+        params = {
+            'hostname': name,
+            'plan': size.id,
+            'operating_system': image.id,
+            'facility': facility,
+            'include': 'plan',
+            'billing_cycle': 'hourly',
+            'ip_addresses': ip_addresses
+        }
         params.update(kwargs)
         if cloud_init:
             params["userdata"] = cloud_init
         data = self.connection.request('/projects/%s/devices' %
                                        (ex_project_id),
-                                       data=json.dumps(params), method='POST')
+                                       data=json.dumps(params),
+                                       method='POST')
 
         status = data.object.get('status', 'OK')
         if status == 'ERROR':
@@ -329,37 +255,32 @@
             error_message = data.object.get('error_message', message)
             raise ValueError('Failed to create node: %s' % (error_message))
         node = self._to_node(data=data.object)
-<<<<<<< HEAD
-        if kwargs.get('disk'):
-            self.attach_volume(node, kwargs.get('disk'))
-        if kwargs.get('disk_size'):
-            volume = self.create_volume(size=kwargs.get('disk_size'),
-                                        location=location)
-=======
         if disk:
             self.attach_volume(node, disk)
         if disk_size:
             volume = self.create_volume(size=disk_size, location=location)
->>>>>>> d3ba3052
             self.attach_volume(node, volume)
         return node
 
     def reboot_node(self, node):
         params = {'type': 'reboot'}
         res = self.connection.request('/devices/%s/actions' % (node.id),
-                                      params=params, method='POST')
+                                      params=params,
+                                      method='POST')
         return res.status == httplib.OK
 
     def ex_start_node(self, node):
         params = {'type': 'power_on'}
         res = self.connection.request('/devices/%s/actions' % (node.id),
-                                      params=params, method='POST')
+                                      params=params,
+                                      method='POST')
         return res.status == httplib.OK
 
     def ex_stop_node(self, node):
         params = {'type': 'power_off'}
         res = self.connection.request('/devices/%s/actions' % (node.id),
-                                      params=params, method='POST')
+                                      params=params,
+                                      method='POST')
         return res.status == httplib.OK
 
     def destroy_node(self, node):
@@ -370,13 +291,15 @@
     def ex_reinstall_node(self, node):
         params = {'type': 'reinstall'}
         res = self.connection.request('/devices/%s/actions' % (node.id),
-                                      params=params, method='POST')
+                                      params=params,
+                                      method='POST')
         return res.status == httplib.OK
 
     def ex_rescue_node(self, node):
         params = {'type': 'rescue'}
         res = self.connection.request('/devices/%s/actions' % (node.id),
-                                      params=params, method='POST')
+                                      params=params,
+                                      method='POST')
         return res.status == httplib.OK
 
     def ex_update_node(self, node, **kwargs):
@@ -415,7 +338,8 @@
         :type       public_key: ``str``
         """
         params = {'label': name, 'key': public_key}
-        data = self.connection.request('/ssh-keys', method='POST',
+        data = self.connection.request('/ssh-keys',
+                                       method='POST',
                                        params=params).object
         return self._to_key_pairs(data)
 
@@ -433,9 +357,10 @@
 
     def _to_node(self, data):
         extra = {}
-        extra_keys = ['created_at', 'updated_at',
-                      'userdata', 'billing_cycle', 'locked',
-                      'iqn', 'locked', 'project', 'description']
+        extra_keys = [
+            'created_at', 'updated_at', 'userdata', 'billing_cycle', 'locked',
+            'iqn', 'locked', 'project', 'description'
+        ]
         if 'state' in data:
             state = self.NODE_STATE_MAP.get(data['state'], NodeState.UNKNOWN)
         else:
@@ -462,25 +387,39 @@
             if key in data:
                 extra[key] = data[key]
 
-        node = Node(id=data['id'], name=data['hostname'], state=state,
-                    public_ips=ips['public'], private_ips=ips['private'],
-                    size=size, image=image, extra=extra, driver=self)
+        node = Node(id=data['id'],
+                    name=data['hostname'],
+                    state=state,
+                    public_ips=ips['public'],
+                    private_ips=ips['private'],
+                    size=size,
+                    image=image,
+                    extra=extra,
+                    driver=self)
         return node
 
     def _to_image(self, data):
         extra = {'distro': data['distro'], 'version': data['version']}
-        return NodeImage(id=data['slug'], name=data['name'], extra=extra,
+        return NodeImage(id=data['slug'],
+                         name=data['name'],
+                         extra=extra,
                          driver=self)
 
     def _to_location(self, data):
         extra = data
-        return NodeLocation(id=data['id'], name=data['name'], country=None,
-                            driver=self, extra=extra)
+        return NodeLocation(id=data['id'],
+                            name=data['name'],
+                            country=None,
+                            driver=self,
+                            extra=extra)
 
     def _to_size(self, data):
         cpus = data['specs']['cpus'][0].get('count')
-        extra = {'description': data['description'], 'line': data['line'],
-                 'cpus': cpus}
+        extra = {
+            'description': data['description'],
+            'line': data['line'],
+            'cpus': cpus
+        }
 
         ram = data['specs']['memory']['total']
         disk = 0
@@ -491,14 +430,21 @@
             disk += disks['count'] * int(disk_size)
         name = "%s - %s RAM" % (data.get('name'), ram)
         price = data['pricing'].get('hour')
-        return NodeSize(id=data['slug'], name=name,
-                        ram=int(ram.replace('GB', '')) * 1024, disk=disk,
-                        bandwidth=0, price=price, extra=extra, driver=self)
+        return NodeSize(id=data['slug'],
+                        name=name,
+                        ram=int(ram.replace('GB', '')) * 1024,
+                        disk=disk,
+                        bandwidth=0,
+                        price=price,
+                        extra=extra,
+                        driver=self)
 
     def _to_key_pairs(self, data):
-        extra = {'label': data['label'],
-                 'created_at': data['created_at'],
-                 'updated_at': data['updated_at']}
+        extra = {
+            'label': data['label'],
+            'created_at': data['created_at'],
+            'updated_at': data['updated_at']
+        }
         return KeyPair(name=data['id'],
                        fingerprint=data['fingerprint'],
                        public_key=data['key'],
@@ -556,8 +502,8 @@
             projects = [p.id for p in self.projects]
         retval = []
         for p in projects:
-            retval.extend(self.ex_list_bgp_sessions_for_project(
-                p)['bgp_sessions'])
+            retval.extend(
+                self.ex_list_bgp_sessions_for_project(p)['bgp_sessions'])
         return retval
 
     def ex_create_bgp_session(self, node, address_family='ipv4'):
@@ -571,27 +517,22 @@
         res = self.connection.request(path, method='DELETE')
         return res.status == httplib.OK  # or res.status == httplib.NO_CONTENT
 
-    def ex_list_events_for_node(self, node, include=None,
-                                page=1, per_page=10):
+    def ex_list_events_for_node(self, node, include=None, page=1, per_page=10):
         path = '/devices/%s/events' % node.id
-        params = {
-            'include': include,
-            'page': page,
-            'per_page': per_page
-        }
+        params = {'include': include, 'page': page, 'per_page': per_page}
         return self.connection.request(path, params=params).object
 
-    def ex_list_events_for_project(self, project, include=None, page=1,
+    def ex_list_events_for_project(self,
+                                   project,
+                                   include=None,
+                                   page=1,
                                    per_page=10):
         path = '/projects/%s/events' % project.id
-        params = {
-            'include': include,
-            'page': page,
-            'per_page': per_page
-        }
+        params = {'include': include, 'page': page, 'per_page': per_page}
         return self.connection.request(path, params=params).object
 
-    def ex_describe_all_addresses(self, ex_project_id=None,
+    def ex_describe_all_addresses(self,
+                                  ex_project_id=None,
                                   only_associated=False):
         if ex_project_id:
             projects = [ex_project_id]
@@ -601,11 +542,13 @@
             projects = [p.id for p in self.projects]
         retval = []
         for project in projects:
-            retval.extend(self.ex_describe_all_addresses_for_project(
-                project, only_associated))
+            retval.extend(
+                self.ex_describe_all_addresses_for_project(
+                    project, only_associated))
         return retval
 
-    def ex_describe_all_addresses_for_project(self, ex_project_id,
+    def ex_describe_all_addresses_for_project(self,
+                                              ex_project_id,
                                               include=None,
                                               only_associated=False):
         """
@@ -624,8 +567,10 @@
             'include': include,
         }
         ip_addresses = self.connection.request(path, params=params).object
-        result = [a for a in ip_addresses.get('ip_addresses', [])
-                  if not only_associated or len(a.get('assignments', [])) > 0]
+        result = [
+            a for a in ip_addresses.get('ip_addresses', [])
+            if not only_associated or len(a.get('assignments', [])) > 0
+        ]
         return result
 
     def ex_describe_address(self, ex_address_id, include=None):
@@ -636,9 +581,12 @@
         result = self.connection.request(path, params=params).object
         return result
 
-    def ex_request_address_reservation(self, ex_project_id, location_id=None,
+    def ex_request_address_reservation(self,
+                                       ex_project_id,
+                                       location_id=None,
                                        address_family='global_ipv4',
-                                       quantity=1, comments='',
+                                       quantity=1,
+                                       comments='',
                                        customdata=''):
         path = '/projects/%s/ips' % ex_project_id
         params = {
@@ -651,11 +599,14 @@
             params['comments'] = comments
         if customdata:
             params['customdata'] = customdata
-        result = self.connection.request(
-            path, params=params, method='POST').object
+        result = self.connection.request(path, params=params,
+                                         method='POST').object
         return result
 
-    def ex_associate_address_with_node(self, node, address, manageable=False,
+    def ex_associate_address_with_node(self,
+                                       node,
+                                       address,
+                                       manageable=False,
                                        customdata=''):
         path = '/devices/%s/ips' % node.id
         params = {
@@ -663,8 +614,8 @@
             'manageable': manageable,
             'customdata': customdata
         }
-        result = self.connection.request(
-            path, params=params, method='POST').object
+        result = self.connection.request(path, params=params,
+                                         method='POST').object
         return result
 
     def ex_disassociate_address(self, address_uuid, include=None):
@@ -672,69 +623,58 @@
         params = {}
         if include:
             params['include'] = include
-        result = self.connection.request(
-            path, params=params, method='DELETE').object
+        result = self.connection.request(path, params=params,
+                                         method='DELETE').object
         return result
 
     def list_volumes(self, ex_project_id=None):
         if ex_project_id:
-<<<<<<< HEAD
-            return self.ex_list_volumes_for_project(
-                ex_project_id=ex_project_id)
-=======
             return self.list_volumes_for_project(ex_project_id=ex_project_id)
->>>>>>> d3ba3052
 
         # if project has been specified during driver initialization, then
         # return nodes for this project only
         if self.project_id:
-<<<<<<< HEAD
-            return self.ex_list_volumes_for_project(
-=======
-            return self.list_volumes_for_project(
->>>>>>> d3ba3052
-                ex_project_id=self.project_id)
+            return self.list_volumes_for_project(ex_project_id=self.project_id)
 
         # In case of Python2 perform requests serially
         if asyncio is None:
             nodes = []
             for project in self.projects:
                 nodes.extend(
-<<<<<<< HEAD
-                    self.ex_list_volumes_for_project(ex_project_id=project.id)
-=======
-                    self.list_volumes_for_project(ex_project_id=project.id)
->>>>>>> d3ba3052
-                )
+                    self.list_volumes_for_project(ex_project_id=project.id))
             return nodes
         # In case of Python3 use asyncio to perform requests in parallel
         return self.list_resources_async('volumes')
 
-<<<<<<< HEAD
-    def ex_list_volumes_for_project(self, ex_project_id, include='plan',
-                                    page=1, per_page=1000):
-=======
-    def list_volumes_for_project(self, ex_project_id, include='plan', page=1,
+    def list_volumes_for_project(self,
+                                 ex_project_id,
+                                 include='plan',
+                                 page=1,
                                  per_page=1000):
->>>>>>> d3ba3052
-        params = {
-            'include': include,
-            'page': page,
-            'per_page': per_page
-        }
-        data = self.connection.request(
-            '/projects/%s/storage' % (ex_project_id),
-            params=params).object['volumes']
+        params = {'include': include, 'page': page, 'per_page': per_page}
+        data = self.connection.request('/projects/%s/storage' %
+                                       (ex_project_id),
+                                       params=params).object['volumes']
         return list(map(self._to_volume, data))
 
     def _to_volume(self, data):
-        return StorageVolume(id=data['id'], name=data['name'],
-                             size=data['size'], driver=self,
+        return StorageVolume(id=data['id'],
+                             name=data['name'],
+                             size=data['size'],
+                             driver=self,
                              extra=data)
 
-    def create_volume(self, size, location, plan='storage_1', description='',
-                      ex_project_id=None, locked=False, billing_cycle=None,
-                      customdata='', snapshot_policies=None, **kwargs):
+    def create_volume(self,
+                      size,
+                      location,
+                      plan='storage_1',
+                      description='',
+                      ex_project_id=None,
+                      locked=False,
+                      billing_cycle=None,
+                      customdata='',
+                      snapshot_policies=None,
+                      **kwargs):
         """
         Create a new volume.
 
@@ -768,8 +708,8 @@
             params['billing_cycle'] = billing_cycle
         if snapshot_policies:
             params['snapshot_policies'] = snapshot_policies
-        data = self.connection.request(
-            path, params=params, method='POST').object
+        data = self.connection.request(path, params=params,
+                                       method='POST').object
         return self._to_volume(data)
 
     def destroy_volume(self, volume):
@@ -798,9 +738,7 @@
         :rytpe: ``bool``
         """
         path = '/storage/%s/attachments' % volume.id
-        params = {
-            'device_id': node.id
-        }
+        params = {'device_id': node.id}
         res = self.connection.request(path, params=params, method='POST')
         return res.status == httplib.OK
 
@@ -830,8 +768,8 @@
                         attachment_id)['device']['href'].split('/')[-1]
                     if node_id != ex_node.id:
                         continue
-                path = '/storage/attachments/%s' % (
-                    ex_attachment_id or attachment_id)
+                path = '/storage/attachments/%s' % (ex_attachment_id
+                                                    or attachment_id)
                 result = self.connection.request(path, method='DELETE')
                 success = success and result.status == httplib.NO_CONTENT
 
@@ -884,16 +822,21 @@
         return list(map(self._to_volume_snapshot, data))
 
     def _to_volume_snapshot(self, data):
-        created = datetime.datetime.strptime(
-            data['created_at'], "%Y-%m-%dT%H:%M:%S")
+        created = datetime.datetime.strptime(data['created_at'],
+                                             "%Y-%m-%dT%H:%M:%S")
         return VolumeSnapshot(id=data['id'],
                               name=data['id'],
                               created=created,
                               state=data['status'],
-                              driver=self, extra=data)
-
-    def ex_modify_volume(self, volume, description=None, size=None,
-                         locked=None, billing_cycle=None,
+                              driver=self,
+                              extra=data)
+
+    def ex_modify_volume(self,
+                         volume,
+                         description=None,
+                         size=None,
+                         locked=None,
+                         billing_cycle=None,
                          customdata=None):
         path = '/storage/%s' % volume.id
         params = {}
@@ -950,5 +893,4 @@
         self.extra['ssh_keys'] = project.get('ssh_keys')
 
     def __repr__(self):
-        return (('<Project: id=%s, name=%s>') %
-                (self.id, self.name))+        return (('<Project: id=%s, name=%s>') % (self.id, self.name))