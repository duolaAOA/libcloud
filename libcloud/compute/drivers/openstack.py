--- conflicted
+++ resolved
@@ -2758,7 +2758,6 @@
         return json.dumps(data)
 
 
-<<<<<<< HEAD
 class OpenStack_2_ImageConnection(OpenStackImageConnection):
     responseCls = OpenStack_1_1_Response
     accept_format = 'application/json'
@@ -2787,14 +2786,11 @@
     UNKNOWN = 'unknown'
 
 
-=======
->>>>>>> cc9f5986
 class OpenStack_2_NodeDriver(OpenStack_1_1_NodeDriver):
     """
     OpenStack node driver.
     """
     connectionCls = OpenStack_2_Connection
-<<<<<<< HEAD
 
     # Previously all image functionality was available through the
     # compute API. This deprecated proxied API does not offer all
@@ -2843,19 +2839,10 @@
 
     def __init__(self, *args, **kwargs):
         original_connectionCls = self.connectionCls
-=======
-    type = Provider.OPENSTACK
-
-    features = {"create_node": ["generates_password"]}
-    _networks_url_prefix = '/os-network'
-
-    def __init__(self, *args, **kwargs):
->>>>>>> cc9f5986
         self._ex_force_api_version = str(kwargs.pop('ex_force_api_version',
                                                     None))
         if 'ex_force_auth_version' not in kwargs:
             kwargs['ex_force_auth_version'] = '3.x_password'
-<<<<<<< HEAD
 
         original_ex_force_base_url = kwargs.get('ex_force_base_url')
 
@@ -3245,10 +3232,6 @@
         )
         return self._to_port(response.object['port'])
 
-=======
-        super(OpenStack_2_NodeDriver, self).__init__(*args, **kwargs)
-
->>>>>>> cc9f5986
 
 class OpenStack_1_1_FloatingIpPool(object):
     """
@@ -3347,7 +3330,6 @@
 
     def __repr__(self):
         return ('<OpenStack_1_1_FloatingIpAddress: id=%s, ip_addr=%s,'
-<<<<<<< HEAD
                 ' pool=%s, driver=%s>'
                 % (self.id, self.ip_address, self.pool, self.driver))
 
@@ -3417,8 +3399,4 @@
     def __repr__(self):
         return (('<OpenStack_2_PortInterface: id=%s, state=%s, '
                  'driver=%s  ...>')
-                % (self.id, self.state, self.driver.name))
-=======
-                ' attached_to_ip=%s>'
-                % (self.id, self.floating_ip_address, self.fixed_ip_address))
->>>>>>> cc9f5986
+                % (self.id, self.state, self.driver.name))