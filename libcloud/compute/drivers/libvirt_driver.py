# Licensed to the Apache Software Foundation (ASF) under one or more
# contributor license agreements.  See the NOTICE file distributed with
# this work for additional information regarding copyright ownership.
# The ASF licenses this file to You under the Apache License, Version 2.0
# (the "License"); you may not use this file except in compliance with
# the License.  You may obtain a copy of the License at
#
#     http://www.apache.org/licenses/LICENSE-2.0
#
# Unless required by applicable law or agreed to in writing, software
# distributed under the License is distributed on an "AS IS" BASIS,
# WITHOUT WARRANTIES OR CONDITIONS OF ANY KIND, either express or implied.
# See the License for the specific language governing permissions and
# limitations under the License.
from __future__ import with_statement

import re
import os
import shlex
import socket
import time
import platform
import subprocess
import mimetypes
import paramiko
import atexit
import logging
import netaddr

from tempfile import NamedTemporaryFile
from os.path import join as pjoin
from collections import defaultdict

try:
    from lxml import etree as ET
except ImportError:
    from xml.etree import ElementTree as ET

from libcloud.compute.base import NodeDriver, Node, NodeImage, NodeSize
from libcloud.compute.base import NodeState
from libcloud.compute.types import Provider
from libcloud.utils.networking import is_public_subnet
from libcloud.utils.networking import is_valid_ip_address
from libcloud.utils.py3 import basestring

try:
    import libvirt
    have_libvirt = True
except ImportError:
    raise RuntimeError('Missing "libvirt" dependency. You can install it using '
                       'pip. For example ./bin/pip install libvirt-python')


log = logging.getLogger('libcloud.compute.drivers.libvirt')


ALLOW_LIBVIRT_LOCALHOST = False
IMAGES_LOCATION = "/var/lib/libvirt/images"

# directory to store cloudinit related files etc
LIBCLOUD_DIRECTORY = "/var/lib/libvirt/libcloud"

# disk image types to create VMs from
DISK_IMAGE_TYPES = ('.img', '.raw', '.qcow', '.qcow2')


class LibvirtNodeDriver(NodeDriver):
    """
    Libvirt (http://libvirt.org/) node driver.

    To enable debug mode, set LIBVIR_DEBUG environment variable.
    """

    type = Provider.LIBVIRT
    name = 'Libvirt'
    website = 'http://libvirt.org/'

    NODE_STATE_MAP = {
        0: NodeState.TERMINATED,  # no state
        1: NodeState.RUNNING,  # domain is running
        2: NodeState.PENDING,  # domain is blocked on resource
        3: NodeState.SUSPENDED,  # domain is paused by user
        4: NodeState.TERMINATED,  # domain is being shut down
        5: NodeState.TERMINATED,  # domain is shut off
        6: NodeState.UNKNOWN,  # domain is crashed
        7: NodeState.UNKNOWN,  # domain is suspended by guest power management
    }

    def __init__(self, host, user='root', ssh_key=None,
                 ssh_port=22, tcp_port=5000, hypervisor=None):
        """
        Supports three ways to connect: local system, qemu+tcp, qemu+ssh
        :param host: IP address or hostname to connect to (usually the
        address of the KVM hypervisor)
        :param hypervisor: the IP address of the KVM hypervisor. Useful in case
        `host` has been substituted by a middleware
        :param user: the username to connect to the KVM hypervisor as
        :param ssh_key: a filename with the private key
        :param ssh_port: the SSH port to connect to when qemu+ssh is chosen
        :param tcp_port: the TCP port to connect to in case of qemu+tcp
        :return:
        """
        self._ssh_conn = None

        self.temp_key = None
        self.secret = None
        if host in ['localhost', '127.0.0.1', '0.0.0.0']:
            # local connection
            if ALLOW_LIBVIRT_LOCALHOST:
                uri = 'qemu:///system'
            else:
                raise Exception("In order to connect to local libvirt enable "
                                "ALLOW_LIBVIRT_LOCALHOST variable")
        else:
            if ssh_key:
                # if ssh key is string create temp file
                if not os.path.isfile(ssh_key):
                    key_temp_file = NamedTemporaryFile(delete=False)
                    key_temp_file.write(ssh_key.encode())
                    key_temp_file.close()
                    self.secret = key_temp_file.name
                    self.temp_key = self.secret
                else:
                    self.secret = ssh_key
                # ssh connection
                # initially attempt to connect to host/port and raise
                # exception on failure
                try:
                    socket.setdefaulttimeout(15)
                    so = socket.socket(socket.AF_INET, socket.SOCK_STREAM)
                    so.connect((host, ssh_port))
                    so.close()
                except:
                    raise Exception("Make sure host is accessible and ssh port is open")

                uri = 'qemu+ssh://%s@%s:%s/system?keyfile=%s&no_tty=1&no_verify=1' % (user, host, ssh_port, self.secret)
            else:
                # tcp connection
                try:
                    socket.setdefaulttimeout(15)
                    so = socket.socket(socket.AF_INET, socket.SOCK_STREAM)
                    so.connect((host, tcp_port))
                    so.close()
                except:
                    raise Exception("If you don't specify an ssh key, libvirt "
                                    "will try to connect to port 5000 through "
                                    "qemu+tcp")

                uri = 'qemu+tcp://%s:%s/system' % (host, tcp_port)

        self._uri = uri
        self.host = host
        self.hypervisor = hypervisor if hypervisor else host
        self.ssh_port = ssh_port
        self.key = user

        try:
            self.connection = libvirt.open(uri)
        except Exception as exc:
            if 'Could not resolve' in str(exc):
                raise Exception("Make sure hostname is accessible")
            if 'Connection refused' in str(exc):
                raise Exception("Make sure hostname is accessible and libvirt "
                                "is running")
            if 'Permission denied' in str(exc):
                raise Exception("Make sure ssh key and username are valid")
            if 'End of file while reading data' in str(exc):
                raise Exception("Make sure libvirt is running and user %s is "
                                "authorised to connect" % user)
            raise Exception("Connection error")

            atexit.register(self.disconnect)

    def list_nodes(self, show_hypervisor=True):

        # active domains
        domain_ids = self.connection.listDomainsID()
        domains = [self.connection.lookupByID(id) for id in domain_ids]
        # non active domains
        inactive_domains = map(self.connection.lookupByName,
                               self.connection.listDefinedDomains())
        domains.extend(inactive_domains)

        # get the arp table of the hypervisor. Try to connect with provided
        # ssh key and paramiko

        # libvirt does not know the ip addresses of guest vms. One way to
        # get this info is by getting the arp table and providing it to the
        # libvirt connection. Then we can check what ip address each MAC
        # address has
        self.arp_table = {}
        cmd = "arp -an"
        self.arp_table = self._parse_arp_table(self._run_command(cmd).get('output'))

        nodes = [self._to_node(domain) for domain in domains]

        if show_hypervisor:
            public_ips, private_ips = [], []
            # append hypervisor as well
            name = self.connection.getHostname()
            try:
                if is_public_subnet(socket.gethostbyname(self.hypervisor)):
                    public_ips.append(self.hypervisor)
                else:
                    private_ips.append(self.hypervisor)
            except:
                public_ips.append(self.hypervisor)

            extra = {'tags': {'type': 'hypervisor'}}
            node = Node(id=self.hypervisor.replace('.', '-'), name=name, state=NodeState.RUNNING,
                        public_ips=public_ips, private_ips=private_ips,
                        driver=self, extra=extra)
            nodes.append(node)

        return nodes

    def _to_node(self, domain):
        state, max_mem, memory, vcpu_count, used_cpu_time = domain.info()
        state = self.NODE_STATE_MAP.get(state, NodeState.UNKNOWN)

        public_ips, private_ips = [], []

        ip_addresses = self._get_ip_addresses_for_domain(domain)

        for ip_address in ip_addresses:
            if is_public_subnet(ip_address):
                public_ips.append(ip_address)
            else:
                private_ips.append(ip_address)

        # TODO This fails in most cases adding a considerable overhead due to
        # socket timeout. It should be implemented in a more efficient way.
        # try:
        #     # this will work only if real name is given to a guest VM's name.
        #     public_ip = socket.gethostbyname(domain.name())
        # except:
        #     public_ip = ''
        # if public_ip and public_ip not in ip_addresses:
        #     # avoid duplicate insertion in public ips
        #     public_ips.append(public_ip)

        try:
            xml_description = domain.XMLDesc()
        except:
            xml_description = ''

        extra = {'uuid': domain.UUIDString(), 'os_type': domain.OSType(),
                 'types': self.connection.getType(),
                 'active': bool(domain.isActive()),
                 'hypervisor_name': self.connection.getHostname(),
                 'memory': '%s MB' % str(memory / 1024), 'processors': vcpu_count,
                 'used_cpu_time': used_cpu_time, 'xml_description': xml_description}
        node = Node(id=domain.UUIDString(), name=domain.name(), state=state,
                    public_ips=public_ips, private_ips=private_ips,
                    driver=self, extra=extra)
        node._uuid = domain.UUIDString()  # we want to use a custom UUID
        return node

    def _get_ip_addresses_for_domain(self, domain):
        """
        Retrieve IP addresses for the provided domain.

        Note: This functionality is currently only supported on Linux and
        only works if this code is run on the same machine as the VMs run
        on.

        :return: IP addresses for the provided domain.
        :rtype: ``list``
        """
        result = []
        if platform.system() != 'Linux':
            # Only Linux is supported atm
            return result

        mac_addresses = self._get_mac_addresses_for_domain(domain=domain)

        for mac_address in mac_addresses:
            if mac_address not in self.arp_table:
                self._update_arp_table_with_mac(domain, mac_address)
            if mac_address not in self.arp_table:
                continue

            ip_addresses = self.arp_table[mac_address]
            result.extend(ip_addresses)

        return result

    def _update_arp_table_with_mac(self, domain, mac_address):
        """Update the ARP table given the MAC address of a domain.

        This method attempts to update `self.arp_table` as well as the KVM
        host's ARP table given a MAC address of an existing domain.

        This method is invoked if there's previously no entry in the host's
        ARP table regarding `mac_address`. In order to bring the ARP table
        up-to-date, the interface corresponding to `mac_address` is firstly
        found. Then an arp-scan is run on that interface to discover the
        available MAC-IP address combinations. The arp-scan may return MAC-
        IP address combinations for MAC addresses other than `mac_address`,
        which will be used to also proactively update the host's ARP table.
        This way, this method may not have to be called consistently, but
        rather for MAC addresses previously unseen.

        """
        # If the domain is inactive, return immediately, since no IP will be
        # assigned to it anyway.
        if not bool(domain.isActive()):
            return

        # Find the interface on the KVM host with which the `mac_address` of
        # the given domain is associated.
        command = "virsh domiflist %(name)s | grep %(mac)s | awk '{print $3}'"
        result = self._run_command(command % {'mac': mac_address,
                                              'name': domain.name()})
        if result.get('error'):
            return

        # Run arp-scan on the given interface using the local network config
        # in order to generate the IP addresses to scan. The result is going
        # to include all MAC-IP address combinations available on the given
        # interface, not just that of the provided `mac_address`.
        iface = result.get('output', '').strip('\n')
        result = self._run_command('arp-scan -I %s -l' % iface, su=True)
        if result.get('error'):
            return

        # Parse the result of `arp-scan` to end up with MAC-IP address tuples.
        regex = r'(\d{1,3}\.\d{1,3}\.\d{1,3}\.\d{1,3})\t(.*)\t'
        match = re.findall(regex, result.get('output', ''))

        # Check if `ping` exists on the host. If it does, then we can use it
        # to ping each IP address returned by `arp-scan` so that the host's
        # ARP table is permanently updated, which will in turn prevent this
        # method from being always invoked.
        ping_exists = self._run_command('command -v ping').get('output')

        # Update `self.arp_table` and the host's ARP table.
        for ip, mac in match:
            if not is_valid_ip_address(ip):
                log.error('Found invalid IP address %s (%s)', ip, mac)
                continue
            if mac not in self.arp_table:
                if ping_exists:
                    self._run_command('ping -c 1 %s' % ip)
                self.arp_table.setdefault(mac, []).append(ip)

    def _get_mac_addresses_for_domain(self, domain):
        """
        Parses network interface MAC addresses from the provided domain.
        """
        xml = domain.XMLDesc()
        etree = ET.XML(xml)
        elems = etree.findall("devices/interface/mac")

        result = []
        for elem in elems:
            mac_address = elem.get('address')
            result.append(mac_address)

        return result

    def list_sizes(self):
        return []

    def list_locations(self):
        return []

    def list_images(self, location=IMAGES_LOCATION):
        """
        Returns iso images as NodeImages
        Searches inside IMAGES_LOCATION, unless other location is specified
        """
        images = []
        cmd = "find %s -name '*.iso' -o -name '*.img' -o -name '*.raw' -o -name '*.qcow' -o -name '*.qcow2'" % location
        output = self._run_command(cmd).get('output')

        if output:
            for image in output.strip().split('\n'):
                name = image.replace(IMAGES_LOCATION + '/', '')
                nodeimage = NodeImage(id=image, name=name, driver=self, extra={})
                images.append(nodeimage)

        return images

    def reboot_node(self, node):
        domain = self._get_domain_for_node(node=node)
        return domain.reboot(flags=0) == 0

    def destroy_node(self, node):
        domain = self._get_domain_for_node(node=node)
        return domain.destroy() == 0

    def ex_undefine_node(self, node):
        domain = self._get_domain_for_node(node=node)
        return domain.undefine() == 0

    def ex_start_node(self, node):
        """
        Start a stopped node.

        :param  node: Node which should be used
        :type   node: :class:`Node`

        :rtype: ``bool``
        """
        domain = self._get_domain_for_node(node=node)
        return domain.create() == 0

    def ex_stop_node(self, node):
        """
        Shutdown a running node.

        Note: Usually this will result in sending an ACPI event to the node.

        :param  node: Node which should be used
        :type   node: :class:`Node`

        :rtype: ``bool``
        """
        domain = self._get_domain_for_node(node=node)
        return domain.shutdown() == 0

    def ex_suspend_node(self, node):
        """
        Suspend a running node.

        :param  node: Node which should be used
        :type   node: :class:`Node`

        :rtype: ``bool``
        """
        domain = self._get_domain_for_node(node=node)
        return domain.suspend() == 0

    def ex_resume_node(self, node):
        """
        Resume a suspended node.

        :param  node: Node which should be used
        :type   node: :class:`Node`

        :rtype: ``bool``
        """
        domain = self._get_domain_for_node(node=node)
        return domain.resume() == 0

    def ex_take_node_screenshot(self, node, directory, screen=0):
        """
        Take a screenshot of a monitoring of a running instance.

        :param node: Node to take the screenshot of.
        :type node: :class:`libcloud.compute.base.Node`

        :param directory: Path where the screenshot will be saved.
        :type directory: ``str``

        :param screen: ID of the monitor to take the screenshot of.
        :type screen: ``int``

        :return: Full path where the screenshot has been saved.
        :rtype: ``str``
        """
        if not os.path.exists(directory) or not os.path.isdir(directory):
            raise ValueError('Invalid value for directory argument')

        domain = self._get_domain_for_node(node=node)
        stream = self.connection.newStream()
        mime_type = domain.screenshot(stream=stream, screen=0)
        extensions = mimetypes.guess_all_extensions(type=mime_type)

        if extensions:
            extension = extensions[0]
        else:
            extension = '.png'

        name = 'screenshot-%s%s' % (int(time.time()), extension)
        file_path = pjoin(directory, name)

        with open(file_path, 'wb') as fp:
            def write(stream, buf, opaque):
                fp.write(buf)

            stream.recvAll(write, None)

        try:
            stream.finish()
        except Exception:
            # Finish is not supported by all backends
            pass

        return file_path

    def ex_get_capabilities(self):
        """
        Return hypervisor capabilities
        """
        capabilities = self.connection.getCapabilities()
        return capabilities

    def ex_get_hypervisor_hostname(self):
        """
        Return a system hostname on which the hypervisor is running.
        """
        hostname = self.connection.getHostname()
        return hostname

    def ex_get_hypervisor_sysinfo(self):
        """
        Retrieve hypervisor system information.

        :rtype: ``dict``
        """
        xml = self.connection.getSysinfo()
        etree = ET.XML(xml)

        attributes = ['bios', 'system', 'processor', 'memory_device']

        sysinfo = {}
        for attribute in attributes:
            element = etree.find(attribute)
            entries = self._get_entries(element=element)
            sysinfo[attribute] = entries

        return sysinfo

    def _ex_get_cidr_from_network_name(self, network_name):
        """Return the CIDR of the network with name `network_name`

        This method is meant to return a `netaddr.IPNetwork` instance.

        """
        for ex_net in (self.ex_list_networks() + self.ex_list_interfaces()):
            if network_name == ex_net.name:
                return ex_net.cidr
        return None

    def create_node(self, name, disk_size=4, ram=512,
                    cpu=1, image=None, disk_path=None, create_from_existing=None,
                    os_type='linux', networks=[], cloud_init=None, public_key=None,
                    env_vars=None, interface_name='ens'):
        """
        Creates a VM

        If image is missing, we assume we are creating the VM by importing
        existing image (create_from_existing has to be specified)

        If image is specified, should be a path. Eg
        eg /var/lib/libvirt/images/CentOS-7-x86_64-Minimal-1503-01.iso

        If disk_path is specified, needs to be a path, eg /var/lib/libvirt/images/name.img

        If it exists, raise an error and exit, otherwise we will try to create
        with qemu-img - disk_size being the size of it (in gigabytes)

        Cases that are covered by this:
        1) Boot from iso -needs name, iso image, ram, cpu, disk space, size
        2) Import existing image - needs create_from_existing, ram, cpu
        3) Create from existing disk image (.raw, .qcow, .qcow2, .img). Can pass a public key and optionally
        cloud init file if img is a cloud-init enabled image. First we copy the disk image, then we resize it,
        and if cloud init specified (or public key) we create an iso through genisoimage that will be used to deploy the
        related cloudinit setting on first boot time
        """
        # name validator, name should be unique
        name = self.ex_name_validator(name)
        # check which case we are on. If both image and disk_path are empty, then fail with error.

        if not create_from_existing and not image:
            raise Exception("You have to specify at least an image iso, to boot from, or an existing disk_path to import")

        # Network names are required later on to define the domain's XML.
        # NOTE that `networks` can either already be a list of network
        # names or a list of python dicts. The former is the legacy way
        # of doing things. In case of the latter, each dict will include
        # additional information for static IP assignment. For now, the
        # only accepted key-value pairs are:
        # - ip:           the IPv4 address to statically assign to the
        #                 interface
        # - primary:      the primary interface, which will be assigned
        #                 a routing rule for the default GW
        # - gateway:      the IPv4 address for the default Gateway. If
        #                 not given, it will default to the first IP of
        #                 the interface's network's range following the
        #                 network's own IP address
        # - network_name: the name of the corresponding network, such as
        #                 'default'
        network_names = []
        for n in networks:
            if isinstance(n, basestring):
                network_names.append(n)
            else:
                network_names.append(n.get('network_name'))

        network_names = network_names or ['default']

        network_interfaces_init = ''

        # If multiple networks are specified or static IP assignment has
        # been requested, we supply a custom network-interfaces field in
        # meta-data. We enumerate interfaces starting at 3, as in recent
        # cases interfaces are configured with predictable names, such
        # as 'ens3' by default, as per https://www.freedesktop.org/wiki/
        # Software/systemd/PredictableNetworkInterfaceNames/
        if networks and (len(networks) > 1 or isinstance(networks[0], dict)):
            i = 3
            for net in networks:
                cidr = None
                if isinstance(net, dict) and net.get('ip'):
                    ip, gw = net.get('ip'), net.get('gateway')
                    if not is_valid_ip_address(ip):
                        raise ValueError("Invalid IPv4 address %s" % ip)
                    if gw and not is_valid_ip_address(gw):
                        raise ValueError("Invalid IPv4 address for GW %s" % gw)
                    name = net['network_name']
                    cidr = self._ex_get_cidr_from_network_name(name)
                    mode = 'static'
                else:
                    mode = 'dhcp'

                if not network_interfaces_init:
                    network_interfaces_init = 'network-interfaces: |'
                if mode == 'static' and cidr:
                    network_interfaces_init += '\n' + '\n'.join((
                        '  auto %s%s' % (interface_name, i),
                        '  iface %s%s inet %s' % (interface_name, i, mode),
                        '  address %s' % net['ip'],
                        '  network %s' % cidr.network,
                        '  netmask %s' % cidr.netmask,
                        '  broadcast %s' % cidr.broadcast,
                    ))
                    if net.get('primary'):
                        gw = net.get('gateway') or cidr[1]
                        network_interfaces_init += '\n  gateway %s' % (gw)
                else:
                    network_interfaces_init += '\n' + '\n'.join((
                        '  auto %s%s' % (interface_name, i),
                        '  iface %s%s inet dhcp' % (interface_name, i),
                    ))
                i += 1

            if not (network_interfaces_init.count('dhcp') or
                    network_interfaces_init.count('gateway')):
                log.error('Default GW not set')


        # define the VM
        if image:
            if not self.ex_validate_disk(image):
                raise Exception("You have specified %s as image which does not exist" % image)
            if image.endswith(DISK_IMAGE_TYPES):
                image_conf = ''
                if cloud_init or public_key:
                    # suppose the img is cloudinit based, create user-data and meta-data,
                    # gen an isoimage through it and specify it
                    directory = pjoin(LIBCLOUD_DIRECTORY, name)
                    output = self._run_command('mkdir -p %s' % directory).get('output')
                    if self.key != 'root':
                        output = self._run_command('chown -R %s %s' % (self.key, directory)).get('output')

                    # Create meta-data. Extend with public SSH key and custom
                    # network-interfaces, if applicable.
                    metadata = 'instance-id: %s\nlocal-hostname: %s' % (name,
                                                                        name)

                    if public_key:
                        metadata += '\npublic-keys:\n  - %s' % public_key

                    if network_interfaces_init:
                        metadata += '\n%s' % network_interfaces_init

                    metadata_file = pjoin(directory, 'meta-data')
                    output = self._run_command('echo "%s" > %s' % (metadata, metadata_file)).get('output')

                    if not cloud_init:
                        cloud_init = "#!/bin/bash\ntouch /tmp/hello"
                    userdata_file = pjoin(directory, 'user-data')
                    output = self._run_command('echo "%s" > %s' % (cloud_init, userdata_file)).get('output')
                    cloudinit_files = '%s %s' % (metadata_file, userdata_file)
                    configiso_file = pjoin(directory, 'config.iso')
                    error_output = self._run_command('genisoimage -o %s -V cidata -r -J %s' % (configiso_file, cloudinit_files)).get('error')
                    if "command not found" in error_output:
                        image_conf = ''
                    else:
                        image_conf = IMAGE_TEMPLATE % configiso_file
            else:
                image_conf = IMAGE_TEMPLATE % image
        else:
            image_conf = ''

        disk_size_gb = str(disk_size) + 'G'
        try:
            ram = int(ram) * 1000
        except:
            ram = 1024 * 1000
        # TODO: get available ram, cpu and disk and inform if not available
        if create_from_existing:
            # create_from_existing case
            # if create_from_existing is specified but the path does not exist
            # fail with error
            if not self.ex_validate_disk(create_from_existing):
                raise Exception("You have specified to create from an existing "
                                "disk path that does not exist")
            else:
                disk_path = create_from_existing
        if image:
            if not disk_path:
                # make a default disk_path of  /var/lib/libvirt/images/vm_name.img
                # the disk_path need not exist, so we can create it
                disk_path = '%s/%s.img' % (IMAGES_LOCATION, name)
                for i in range(1, 20):
                    if self.ex_validate_disk(disk_path):
                        disk_path = '%s/%s.img' % (IMAGES_LOCATION, name + str(i))
                    else:
                        break

            if image.endswith(DISK_IMAGE_TYPES):
                if self.ex_validate_disk(disk_path):
                    raise Exception("You have specified to copy %s to a "
                                    "path that exists" % image)
                else:
                    cmd = "qemu-img convert %s %s" % (image, disk_path)
                    run_cmd = self._run_command(cmd)
                    output = run_cmd.get('output')
                    error = run_cmd.get('error')
                    if error:
                        raise Exception('Failed to copy disk %s: %s' % (image, error))

                    cmd = "qemu-img resize %s %s" % (disk_path, disk_size_gb)
                    run_cmd = self._run_command(cmd)
                    output = run_cmd.get('output')
                    error = run_cmd.get('error')
                    if error and 'WARNING' not in error:
                        # ignore WARNINGS
                        raise Exception('Failed to set the size for disk %s: %s' % (disk_path, error))
            else:
                if not self.ex_validate_disk(disk_path):
                    # in case existing disk path is provided, no need to create it
                    self.ex_create_disk(disk_path, disk_size_gb)

        capabilities = self.ex_get_capabilities()
        if "<domain type='kvm'>" in capabilities:
            # kvm hypervisor supported by the system
            emu = 'kvm'
        else:
            # only qemu emulator available
            emu = 'qemu'

        # Add multiple interfaces based on the `networks` list provided. NOTE
        # that the RTL8139 virtual network interface driver does not support
        # VLANs. To use VLANs with a virtual machine, opt for another virtual
        # network interface like virtio.
        xml_net_conf = []
        xml_net_template = """
    <interface type='%(net_type)s'>
      <source %(net_type)s='%(net_name)s'/>
      <model type='virtio'/>
    </interface>"""

        # Create interface configuration. By default, the guest VM will be in
        # the "default" network, which behaves like a NAT.
        ex_nets_names = [n.name for n in self.ex_list_networks()]
        for net in network_names:
            net_name = net
            net_type = 'network' if net in ex_nets_names else 'bridge'
            xml_net_conf.append(xml_net_template % ({'net_type': net_type,
                                                     'net_name': net_name}))

        init_env = ""
        if env_vars:
            for env_var in env_vars:
                init_env += "<initenv name='%s'>%s</initenv>\n" % (env_var, env_vars[env_var])

        conf = XML_CONF_TEMPLATE % (emu, name, ram, cpu, init_env, disk_path, image_conf, ''.join(xml_net_conf))

        self.connection.defineXML(conf)

        # start the VM

        domain = self.connection.lookupByName(name)
        domain.create()

        nodes = self.list_nodes(show_hypervisor=False)
        for node in nodes:
            if node.name == name:
                return node

        return True

    def ex_clone_vm(self, node, new_name=None, resume_node=False):
        """Clone a domain

        The only required parameters are the `node` to clone and a `new_name`,
        which is going to be the name/hostname of the new guest VM, thus also
        oughts to be unique.

        Extra steps may also be required as soon as the cloning is done, such
        as changing host-unique files, e.g. the contents of /etc/hostname. If
        custom network configuration had been set up for the original domain,
        the clone is going to inherit it, as well. If static IPs have been
        assigned, they would most probably have to change on the new node to
        avoid potential routing conflicts, etc. See /etc/network/ for such
        changes. On the other hand, if networking has been set up using DHCP,
        the aforementioned changes are deemed unnecessary.

        Finally, the original guest VM may be optionally resumed.

        """
        # Generate unique clone name, if not provided.
        new_name = new_name or '%s-clone-%s' % (node.name,
                                                os.urandom(4).encode('hex'))

        # Get the current domain.
        domain = self._get_domain_for_node(node)

        # If it's running, stop it.
        if bool(domain.isActive()):
            self.ex_stop_node(node)

        # Get the domain's XML description.
        et = ET.XML(domain.XMLDesc())

        # Replace the current name with `new_name`.
        for child in et.getchildren():
            if child.tag == 'name':
                new_child = et.makeelement('name')
                new_child.text = new_name
                et.replace(child, new_child)
                break
        else:
            raise Exception("Failed to change the 'name' element of the XML")

        # Remove the old domain's UUID.
        for child in et.getchildren():
            if child.tag == 'uuid':
                et.remove(child)
                break
        else:
            raise Exception("Failed to remove the 'uuid' element of the XML")

        # Remove the old domain's MAC addresses, so they can be auto-generated.
        for child in et.findall('devices/interface'):
            for grandchild in child.getchildren():
                if grandchild.tag == 'mac':
                    child.remove(grandchild)
                    break

        # Point disk path to its new location.
        for child in et.findall('devices/disk/source'):
            if child.get('file') and child.get('file').endswith('.img'):
                old_disk_path = child.get('file')
                new_disk_path = old_disk_path.replace(domain.name(), new_name)
                child.set('file', new_disk_path)
                break
        else:
            raise Exception("Failed to locate disk path in XML description")

        # Copy the disk to its new location, as specified above.
        output = self._run_command('cp %s %s' % (old_disk_path, new_disk_path))
        if output.get('error'):
            raise Exception("Error copying the clone's disk image from "
                            "%s to %s" % (old_disk_path, new_disk_path))

        # Define the new domain via the modified XML.
        self.connection.defineXML(ET.tostring(et))

        # Start the new domain.
        new_domain = self.connection.lookupByName(new_name)
        new_domain.create()

        # Resume the stopped node.
        if resume_node:
            self.ex_resume_node(node)

        return True

    def ex_name_validator(self, name):
        """
        Makes sure name is not in use, and checks
        it is comprised only by alphanumeric chars and -_."
        """
        if not re.search(r'^[0-9a-zA-Z-_.]+[0-9a-zA-Z]$', name):
            raise Exception("Alphanumeric, dots, dashes and underscores are only allowed in VM name")

        nodes = self.list_nodes(show_hypervisor=False)

        if name in [node.name for node in nodes]:
            raise Exception("VM with name %s already exists" % name)

        return name

    def ex_validate_disk(self, disk_path):
        """
        Check if disk_path exists
        """
        cmd = 'ls %s' % disk_path
        error = self._run_command(cmd).get('error')

        if error:
            return False
        else:
            return True

    def ex_create_disk(self, disk_path, disk_size):
        """
        Create disk using qemu-img
        """
        cmd = "qemu-img create -f raw %s %s" % (disk_path, disk_size)

        error = self._run_command(cmd).get('error')
        if error:
            return False
        else:
            return True

    def _get_domain_for_node(self, node):
        """
        Return libvirt domain object for the provided node.
        """
        domain = self.connection.lookupByUUIDString(node.uuid)
        return domain

    def _get_entries(self, element):
        """
        Parse entries dictionary.

        :rtype: ``dict``
        """
        elements = element.findall('entry')

        result = {}
        for element in elements:
            name = element.get('name')
            value = element.text
            result[name] = value

        return result

    def ex_list_networks(self):
        """Return a list of all networks

<<<<<<< HEAD
        :return: Dictionary from the parsing funtion
        :rtype: ``dict``
        """
        arp_regex = re.compile(r'.*?\((.*?)\) at (.*?)\s+')
        return self._parse_mac_addr_table(arp_output, arp_regex)
=======
        This method returns a list of libcloud Network objects
>>>>>>> d3ba3052

        """
        networks = []
        try:
            for net in self.connection.listAllNetworks():
                extra = {'bridge': net.bridgeName(), 'xml': net.XMLDesc()}
                networks.append(Network(net.UUIDString(), net.name(), extra))
        except:
            pass  # Not supported by all hypervisors.
        return networks

<<<<<<< HEAD
        :return: Dictionary from the parsing function
        :rtype: ``dict``
        """
        ip_regex = re.compile(r'(.*?)\s+.*lladdr\s+(.*?)\s+')
        return self._parse_mac_addr_table(ip_output, ip_regex)
=======
    def ex_list_interfaces(self):
        """Return a list of all interfaces

        This method returns all interfaces as a list of libcloud Networks
>>>>>>> d3ba3052

        """
        networks = []
        try:
            for net in self.connection.listAllInterfaces():
                if net.name() == 'lo':  # Skip loopback.
                    continue
                extra = {'mac': net.MACString(), 'xml': net.XMLDesc()}
                networks.append(Network(net.name(), net.name(), extra))
        except:
            pass  # Not supported by all hypervisors.
        return networks

    def _parse_arp_table(self, arp_output):
        """
        Parse arp command output and return a dictionary which maps mac address
        to an IP address.

        :return: Dictionary which maps mac address to IP address.
        :rtype: ``dict``
        """
        lines = arp_output.split('\n')

        arp_table = defaultdict(list)
        for line in lines:
            match = re.match('.*?\((.*?)\) at (.*?)\s+', line)

            if not match:
                continue

            groups = match.groups()
            ip_address = groups[0]
            mac_address = groups[1]
            arp_table[mac_address].append(ip_address)

        return arp_table

    @property
    def ssh_connection(self):
        """Return a cached SSH connection object."""
        if self._ssh_conn is None:
            self._ssh_conn = self._ssh_connect()
        return self._ssh_conn

    def _ssh_connect(self):
        """Connect over SSH and return the SSHClient object.

        This method is meant to be called only by `self.ssh_connection` in
        order to establish an SSH, if one has not already been established.

        """
        assert self.secret and self._uri != 'qemu:///system'
        ssh = paramiko.SSHClient()
        ssh.set_missing_host_key_policy(paramiko.AutoAddPolicy())
        ssh.connect(self.host, port=self.ssh_port, username=self.key,
                    key_filename=self.secret, timeout=None,
                    allow_agent=False, look_for_keys=False)
        return ssh

    def _ssh_disconnect(self):
        """Close the SSH connection, if previously established."""
        if self._ssh_conn is not None:
            self._ssh_conn.close()
            self._ssh_conn = None

    def _run_command(self, cmd, su=False):
        """Run a command on a local or remote hypervisor.

        If the hypervisor is remote, `paramiko` is used to connect over SSH.

        If `su` is True or the user does not belong to the `libvirtd` group,
        then the command is run with `sudo -n`.

        """
        error, output = '', ''

        # Prepend `sudo` to `cmd`, if necessary.
        if su is True:
            cmd = """
run() {
    if [ ! $( command -v sudo ) ] ; then
        exec "$@"
    else
        exec sudo -n "$@"
    fi
}

run %s
""" % cmd
        else:
            cmd = """
run() {
    if [ "$( groups | grep libvirtd )" ] || [ ! $( command -v sudo ) ] ; then
        exec "$@"
    else
        exec sudo -n "$@"
    fi
}

run %s
""" % cmd

        # Run the command using either `paramiko` or `subprocess`.
        if self._uri == 'qemu:///system':
            try:
                output = subprocess.check_output(cmd, shell=True)
            except subprocess.CalledProcessError as err:
                error = str(err)
                log.warn('Failed to run "%s" at %s: %r', cmd, self._uri, err)
        else:
            try:
                stdin, stdout, stderr = self.ssh_connection.exec_command(cmd)
                error, output = stderr.read(), stdout.read()
            except Exception as exc:
                log.warn('Failed to run "%s" at %s: %r', cmd, self.host, exc)

        return {'output': output.decode(), 'error': error.decode()}

    def disconnect(self):
        # Close the libvirt connection to the hypevisor.
        try:
            self.connection.close()
        except Exception as exc:
            log.warn('Failed to close connection to %s: %r', self._uri, exc)

        # Close the SSH connection to the hypervisor.
        try:
            self._ssh_disconnect()
        except Exception as exc:
            log.warn('Failed to close connection to %s: %r', self.host, exc)

        # Remove the SSH key from disk.
        try:
            os.remove(self.temp_key)
        except Exception as exc:
            log.warn('Failed to remove %s: %r', self.temp_key, exc)

    def __del__(self):
        """Disconnect completely upon garbage collection."""
        self.disconnect()


class Network(object):

    def __init__(self, id, name, extra={}):
        self.id = str(id)
        self.name = name
        self.extra = extra

    @property
    def xml(self):
        """Return the XML description of self."""
        return self.extra.get('xml', '')

    @property
    def cidr(self):
        """Return a `netaddr.IPNetwork` instance representing self."""
        if self.is_network:
            children = ET.XML(self.xml).findall('ip')
            if children:
                child = children[0]
                return netaddr.IPNetwork('%s/%s' % (child.get('address'),
                                                    child.get('netmask')))
        if self.is_interface:
            children = ET.XML(self.xml).findall('protocol')
            children = [
                c for
                c in children if c.get('family') == 'ipv4'
            ]
            grandchildren = [
                g for c in children for g in c.findall('ip')
            ]
            if grandchildren:
                child = grandchildren[0]
                return netaddr.IPNetwork('%s/%s' % (child.get('address'),
                                                    child.get('prefix')))
        return None

    @property
    def is_network(self):
        """Return True if self is part of self.list_networks."""
        return self.xml and ET.XML(self.xml).tag == 'network'

    @property
    def is_interface(self):
        """Return True if self is an interface as in bridged networks."""
        return self.xml and ET.XML(self.xml).tag == 'interface'

    def __repr__(self):
        return '<Network id="%s" name="%s">' % (self.id, self.name)


XML_CONF_TEMPLATE = '''
<domain type='%s'>
  <name>%s</name>
  <memory>%s</memory>
  <vcpu>%s</vcpu>
  <os>
   <type arch='x86_64'>hvm</type>
    <boot dev='hd'/>
    <boot dev='cdrom'/>
    %s
  </os>
 <features>
    <acpi/>
  </features>
  <clock offset='utc'/>
  <on_poweroff>destroy</on_poweroff>
  <on_reboot>restart</on_reboot>
  <on_crash>restart</on_crash>
  <devices>
    <disk type='file' device='disk'>
      <driver name='qemu' type='raw' io='native' cache='none'/>
      <source file='%s'/>
      <target dev='hda' bus='virtio'/>
    </disk>%s%s
    <console type='pty'>
      <target type='serial'/>
    </console>
    <console type='pty'>
      <target type='virtio'/>
    </console>
    <input type='mouse' bus='ps2'/>
    <graphics type='vnc' port='-1' autoport='yes' listen='127.0.0.1'/>
    <video>
      <model type='cirrus' vram='9216' heads='1'/>
    </video>
  </devices>
</domain>
'''

IMAGE_TEMPLATE = '''
    <disk type='file' device='cdrom'>
      <driver name='qemu' type='raw'/>
      <source file='%s'/>
     <target dev='hdb' bus='ide'/>
     <readonly/>
    </disk>
'''<|MERGE_RESOLUTION|>--- conflicted
+++ resolved
@@ -47,12 +47,11 @@
     import libvirt
     have_libvirt = True
 except ImportError:
-    raise RuntimeError('Missing "libvirt" dependency. You can install it using '
-                       'pip. For example ./bin/pip install libvirt-python')
-
+    raise RuntimeError(
+        'Missing "libvirt" dependency. You can install it using '
+        'pip. For example ./bin/pip install libvirt-python')
 
 log = logging.getLogger('libcloud.compute.drivers.libvirt')
-
 
 ALLOW_LIBVIRT_LOCALHOST = False
 IMAGES_LOCATION = "/var/lib/libvirt/images"
@@ -86,8 +85,13 @@
         7: NodeState.UNKNOWN,  # domain is suspended by guest power management
     }
 
-    def __init__(self, host, user='root', ssh_key=None,
-                 ssh_port=22, tcp_port=5000, hypervisor=None):
+    def __init__(self,
+                 host,
+                 user='root',
+                 ssh_key=None,
+                 ssh_port=22,
+                 tcp_port=5000,
+                 hypervisor=None):
         """
         Supports three ways to connect: local system, qemu+tcp, qemu+ssh
         :param host: IP address or hostname to connect to (usually the
@@ -131,9 +135,11 @@
                     so.connect((host, ssh_port))
                     so.close()
                 except:
-                    raise Exception("Make sure host is accessible and ssh port is open")
-
-                uri = 'qemu+ssh://%s@%s:%s/system?keyfile=%s&no_tty=1&no_verify=1' % (user, host, ssh_port, self.secret)
+                    raise Exception(
+                        "Make sure host is accessible and ssh port is open")
+
+                uri = 'qemu+ssh://%s@%s:%s/system?keyfile=%s&no_tty=1&no_verify=1' % (
+                    user, host, ssh_port, self.secret)
             else:
                 # tcp connection
                 try:
@@ -190,7 +196,8 @@
         # address has
         self.arp_table = {}
         cmd = "arp -an"
-        self.arp_table = self._parse_arp_table(self._run_command(cmd).get('output'))
+        self.arp_table = self._parse_arp_table(
+            self._run_command(cmd).get('output'))
 
         nodes = [self._to_node(domain) for domain in domains]
 
@@ -207,9 +214,13 @@
                 public_ips.append(self.hypervisor)
 
             extra = {'tags': {'type': 'hypervisor'}}
-            node = Node(id=self.hypervisor.replace('.', '-'), name=name, state=NodeState.RUNNING,
-                        public_ips=public_ips, private_ips=private_ips,
-                        driver=self, extra=extra)
+            node = Node(id=self.hypervisor.replace('.', '-'),
+                        name=name,
+                        state=NodeState.RUNNING,
+                        public_ips=public_ips,
+                        private_ips=private_ips,
+                        driver=self,
+                        extra=extra)
             nodes.append(node)
 
         return nodes
@@ -244,15 +255,24 @@
         except:
             xml_description = ''
 
-        extra = {'uuid': domain.UUIDString(), 'os_type': domain.OSType(),
-                 'types': self.connection.getType(),
-                 'active': bool(domain.isActive()),
-                 'hypervisor_name': self.connection.getHostname(),
-                 'memory': '%s MB' % str(memory / 1024), 'processors': vcpu_count,
-                 'used_cpu_time': used_cpu_time, 'xml_description': xml_description}
-        node = Node(id=domain.UUIDString(), name=domain.name(), state=state,
-                    public_ips=public_ips, private_ips=private_ips,
-                    driver=self, extra=extra)
+        extra = {
+            'uuid': domain.UUIDString(),
+            'os_type': domain.OSType(),
+            'types': self.connection.getType(),
+            'active': bool(domain.isActive()),
+            'hypervisor_name': self.connection.getHostname(),
+            'memory': '%s MB' % str(memory / 1024),
+            'processors': vcpu_count,
+            'used_cpu_time': used_cpu_time,
+            'xml_description': xml_description
+        }
+        node = Node(id=domain.UUIDString(),
+                    name=domain.name(),
+                    state=state,
+                    public_ips=public_ips,
+                    private_ips=private_ips,
+                    driver=self,
+                    extra=extra)
         node._uuid = domain.UUIDString()  # we want to use a custom UUID
         return node
 
@@ -310,8 +330,10 @@
         # Find the interface on the KVM host with which the `mac_address` of
         # the given domain is associated.
         command = "virsh domiflist %(name)s | grep %(mac)s | awk '{print $3}'"
-        result = self._run_command(command % {'mac': mac_address,
-                                              'name': domain.name()})
+        result = self._run_command(command % {
+            'mac': mac_address,
+            'name': domain.name()
+        })
         if result.get('error'):
             return
 
@@ -377,7 +399,10 @@
         if output:
             for image in output.strip().split('\n'):
                 name = image.replace(IMAGES_LOCATION + '/', '')
-                nodeimage = NodeImage(id=image, name=name, driver=self, extra={})
+                nodeimage = NodeImage(id=image,
+                                      name=name,
+                                      driver=self,
+                                      extra={})
                 images.append(nodeimage)
 
         return images
@@ -477,6 +502,7 @@
         file_path = pjoin(directory, name)
 
         with open(file_path, 'wb') as fp:
+
             def write(stream, buf, opaque):
                 fp.write(buf)
 
@@ -534,10 +560,20 @@
                 return ex_net.cidr
         return None
 
-    def create_node(self, name, disk_size=4, ram=512,
-                    cpu=1, image=None, disk_path=None, create_from_existing=None,
-                    os_type='linux', networks=[], cloud_init=None, public_key=None,
-                    env_vars=None, interface_name='ens'):
+    def create_node(self,
+                    name,
+                    disk_size=4,
+                    ram=512,
+                    cpu=1,
+                    image=None,
+                    disk_path=None,
+                    create_from_existing=None,
+                    os_type='linux',
+                    networks=[],
+                    cloud_init=None,
+                    public_key=None,
+                    env_vars=None,
+                    interface_name='ens'):
         """
         Creates a VM
 
@@ -565,7 +601,9 @@
         # check which case we are on. If both image and disk_path are empty, then fail with error.
 
         if not create_from_existing and not image:
-            raise Exception("You have to specify at least an image iso, to boot from, or an existing disk_path to import")
+            raise Exception(
+                "You have to specify at least an image iso, to boot from, or an existing disk_path to import"
+            )
 
         # Network names are required later on to define the domain's XML.
         # NOTE that `networks` can either already be a list of network
@@ -637,24 +675,28 @@
                     ))
                 i += 1
 
-            if not (network_interfaces_init.count('dhcp') or
-                    network_interfaces_init.count('gateway')):
+            if not (network_interfaces_init.count('dhcp')
+                    or network_interfaces_init.count('gateway')):
                 log.error('Default GW not set')
-
 
         # define the VM
         if image:
             if not self.ex_validate_disk(image):
-                raise Exception("You have specified %s as image which does not exist" % image)
+                raise Exception(
+                    "You have specified %s as image which does not exist" %
+                    image)
             if image.endswith(DISK_IMAGE_TYPES):
                 image_conf = ''
                 if cloud_init or public_key:
                     # suppose the img is cloudinit based, create user-data and meta-data,
                     # gen an isoimage through it and specify it
                     directory = pjoin(LIBCLOUD_DIRECTORY, name)
-                    output = self._run_command('mkdir -p %s' % directory).get('output')
+                    output = self._run_command('mkdir -p %s' %
+                                               directory).get('output')
                     if self.key != 'root':
-                        output = self._run_command('chown -R %s %s' % (self.key, directory)).get('output')
+                        output = self._run_command(
+                            'chown -R %s %s' %
+                            (self.key, directory)).get('output')
 
                     # Create meta-data. Extend with public SSH key and custom
                     # network-interfaces, if applicable.
@@ -668,15 +710,21 @@
                         metadata += '\n%s' % network_interfaces_init
 
                     metadata_file = pjoin(directory, 'meta-data')
-                    output = self._run_command('echo "%s" > %s' % (metadata, metadata_file)).get('output')
+                    output = self._run_command(
+                        'echo "%s" > %s' %
+                        (metadata, metadata_file)).get('output')
 
                     if not cloud_init:
                         cloud_init = "#!/bin/bash\ntouch /tmp/hello"
                     userdata_file = pjoin(directory, 'user-data')
-                    output = self._run_command('echo "%s" > %s' % (cloud_init, userdata_file)).get('output')
+                    output = self._run_command(
+                        'echo "%s" > %s' %
+                        (cloud_init, userdata_file)).get('output')
                     cloudinit_files = '%s %s' % (metadata_file, userdata_file)
                     configiso_file = pjoin(directory, 'config.iso')
-                    error_output = self._run_command('genisoimage -o %s -V cidata -r -J %s' % (configiso_file, cloudinit_files)).get('error')
+                    error_output = self._run_command(
+                        'genisoimage -o %s -V cidata -r -J %s' %
+                        (configiso_file, cloudinit_files)).get('error')
                     if "command not found" in error_output:
                         image_conf = ''
                     else:
@@ -697,8 +745,9 @@
             # if create_from_existing is specified but the path does not exist
             # fail with error
             if not self.ex_validate_disk(create_from_existing):
-                raise Exception("You have specified to create from an existing "
-                                "disk path that does not exist")
+                raise Exception(
+                    "You have specified to create from an existing "
+                    "disk path that does not exist")
             else:
                 disk_path = create_from_existing
         if image:
@@ -708,7 +757,8 @@
                 disk_path = '%s/%s.img' % (IMAGES_LOCATION, name)
                 for i in range(1, 20):
                     if self.ex_validate_disk(disk_path):
-                        disk_path = '%s/%s.img' % (IMAGES_LOCATION, name + str(i))
+                        disk_path = '%s/%s.img' % (IMAGES_LOCATION,
+                                                   name + str(i))
                     else:
                         break
 
@@ -722,7 +772,8 @@
                     output = run_cmd.get('output')
                     error = run_cmd.get('error')
                     if error:
-                        raise Exception('Failed to copy disk %s: %s' % (image, error))
+                        raise Exception('Failed to copy disk %s: %s' %
+                                        (image, error))
 
                     cmd = "qemu-img resize %s %s" % (disk_path, disk_size_gb)
                     run_cmd = self._run_command(cmd)
@@ -730,7 +781,9 @@
                     error = run_cmd.get('error')
                     if error and 'WARNING' not in error:
                         # ignore WARNINGS
-                        raise Exception('Failed to set the size for disk %s: %s' % (disk_path, error))
+                        raise Exception(
+                            'Failed to set the size for disk %s: %s' %
+                            (disk_path, error))
             else:
                 if not self.ex_validate_disk(disk_path):
                     # in case existing disk path is provided, no need to create it
@@ -761,15 +814,19 @@
         for net in network_names:
             net_name = net
             net_type = 'network' if net in ex_nets_names else 'bridge'
-            xml_net_conf.append(xml_net_template % ({'net_type': net_type,
-                                                     'net_name': net_name}))
+            xml_net_conf.append(xml_net_template % ({
+                'net_type': net_type,
+                'net_name': net_name
+            }))
 
         init_env = ""
         if env_vars:
             for env_var in env_vars:
-                init_env += "<initenv name='%s'>%s</initenv>\n" % (env_var, env_vars[env_var])
-
-        conf = XML_CONF_TEMPLATE % (emu, name, ram, cpu, init_env, disk_path, image_conf, ''.join(xml_net_conf))
+                init_env += "<initenv name='%s'>%s</initenv>\n" % (
+                    env_var, env_vars[env_var])
+
+        conf = XML_CONF_TEMPLATE % (emu, name, ram, cpu, init_env, disk_path,
+                                    image_conf, ''.join(xml_net_conf))
 
         self.connection.defineXML(conf)
 
@@ -878,7 +935,9 @@
         it is comprised only by alphanumeric chars and -_."
         """
         if not re.search(r'^[0-9a-zA-Z-_.]+[0-9a-zA-Z]$', name):
-            raise Exception("Alphanumeric, dots, dashes and underscores are only allowed in VM name")
+            raise Exception(
+                "Alphanumeric, dots, dashes and underscores are only allowed in VM name"
+            )
 
         nodes = self.list_nodes(show_hypervisor=False)
 
@@ -937,15 +996,7 @@
     def ex_list_networks(self):
         """Return a list of all networks
 
-<<<<<<< HEAD
-        :return: Dictionary from the parsing funtion
-        :rtype: ``dict``
-        """
-        arp_regex = re.compile(r'.*?\((.*?)\) at (.*?)\s+')
-        return self._parse_mac_addr_table(arp_output, arp_regex)
-=======
         This method returns a list of libcloud Network objects
->>>>>>> d3ba3052
 
         """
         networks = []
@@ -957,18 +1008,10 @@
             pass  # Not supported by all hypervisors.
         return networks
 
-<<<<<<< HEAD
-        :return: Dictionary from the parsing function
-        :rtype: ``dict``
-        """
-        ip_regex = re.compile(r'(.*?)\s+.*lladdr\s+(.*?)\s+')
-        return self._parse_mac_addr_table(ip_output, ip_regex)
-=======
     def ex_list_interfaces(self):
         """Return a list of all interfaces
 
         This method returns all interfaces as a list of libcloud Networks
->>>>>>> d3ba3052
 
         """
         networks = []
@@ -1023,9 +1066,13 @@
         assert self.secret and self._uri != 'qemu:///system'
         ssh = paramiko.SSHClient()
         ssh.set_missing_host_key_policy(paramiko.AutoAddPolicy())
-        ssh.connect(self.host, port=self.ssh_port, username=self.key,
-                    key_filename=self.secret, timeout=None,
-                    allow_agent=False, look_for_keys=False)
+        ssh.connect(self.host,
+                    port=self.ssh_port,
+                    username=self.key,
+                    key_filename=self.secret,
+                    timeout=None,
+                    allow_agent=False,
+                    look_for_keys=False)
         return ssh
 
     def _ssh_disconnect(self):
@@ -1112,7 +1159,6 @@
 
 
 class Network(object):
-
     def __init__(self, id, name, extra={}):
         self.id = str(id)
         self.name = name
@@ -1130,21 +1176,16 @@
             children = ET.XML(self.xml).findall('ip')
             if children:
                 child = children[0]
-                return netaddr.IPNetwork('%s/%s' % (child.get('address'),
-                                                    child.get('netmask')))
+                return netaddr.IPNetwork(
+                    '%s/%s' % (child.get('address'), child.get('netmask')))
         if self.is_interface:
             children = ET.XML(self.xml).findall('protocol')
-            children = [
-                c for
-                c in children if c.get('family') == 'ipv4'
-            ]
-            grandchildren = [
-                g for c in children for g in c.findall('ip')
-            ]
+            children = [c for c in children if c.get('family') == 'ipv4']
+            grandchildren = [g for c in children for g in c.findall('ip')]
             if grandchildren:
                 child = grandchildren[0]
-                return netaddr.IPNetwork('%s/%s' % (child.get('address'),
-                                                    child.get('prefix')))
+                return netaddr.IPNetwork(
+                    '%s/%s' % (child.get('address'), child.get('prefix')))
         return None
 
     @property
