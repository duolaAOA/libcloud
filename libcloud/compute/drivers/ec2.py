# Licensed to the Apache Software Foundation (ASF) under one or more
# contributor license agreements.  See the NOTICE file distributed with
# this work for additional information regarding copyright ownership.
# The ASF licenses this file to You under the Apache License, Version 2.0
# (the "License"); you may not use this file except in compliance with
# the License.  You may obtain a copy of the License at
#
#     http://www.apache.org/licenses/LICENSE-2.0
#
# Unless required by applicable law or agreed to in writing, software
# distributed under the License is distributed on an "AS IS" BASIS,
# WITHOUT WARRANTIES OR CONDITIONS OF ANY KIND, either express or implied.
# See the License for the specific language governing permissions and
# limitations under the License.

"""
Amazon EC2, Eucalyptus, Nimbus and Outscale drivers.
"""

import re
import sys
import base64
import copy
import warnings

try:
    from lxml import etree as ET
except ImportError:
    from xml.etree import ElementTree as ET

from libcloud.utils.py3 import b, basestring, ensure_string

from libcloud.utils.xml import fixxpath, findtext, findattr, findall
from libcloud.utils.publickey import get_pubkey_ssh2_fingerprint
from libcloud.utils.publickey import get_pubkey_comment
from libcloud.utils.iso8601 import parse_date
from libcloud.common.aws import AWSBaseResponse, SignedAWSConnection
from libcloud.common.types import (InvalidCredsError, MalformedResponseError,
                                   LibcloudError)
from libcloud.compute.providers import Provider
from libcloud.compute.base import Node, NodeDriver, NodeLocation, NodeSize
from libcloud.compute.base import NodeImage, StorageVolume, VolumeSnapshot
from libcloud.compute.base import KeyPair
from libcloud.compute.types import NodeState, KeyPairDoesNotExistError

__all__ = [
    'API_VERSION',
    'NAMESPACE',
    'INSTANCE_TYPES',
    'OUTSCALE_INSTANCE_TYPES',
    'OUTSCALE_SAS_REGION_DETAILS',
    'OUTSCALE_INC_REGION_DETAILS',
    'DEFAULT_EUCA_API_VERSION',
    'EUCA_NAMESPACE',

    'EC2NodeDriver',
    'BaseEC2NodeDriver',

    'NimbusNodeDriver',
    'EucNodeDriver',

    'OutscaleSASNodeDriver',
    'OutscaleINCNodeDriver',

    'EC2NodeLocation',
    'EC2ReservedNode',
    'EC2SecurityGroup',
    'EC2Network',
    'EC2NetworkSubnet',
    'EC2NetworkInterface',
    'EC2RouteTable',
    'EC2Route',
    'EC2SubnetAssociation',
    'ExEC2AvailabilityZone',

    'IdempotentParamError'
]

API_VERSION = '2013-10-15'
NAMESPACE = 'http://ec2.amazonaws.com/doc/%s/' % (API_VERSION)

# Eucalyptus Constants
DEFAULT_EUCA_API_VERSION = '3.3.0'
EUCA_NAMESPACE = 'http://msgs.eucalyptus.com/%s' % (DEFAULT_EUCA_API_VERSION)

"""
Sizes must be hardcoded, because Amazon doesn't provide an API to fetch them.
From http://aws.amazon.com/ec2/instance-types/
"""
INSTANCE_TYPES = {
    't1.micro': {
        'id': 't1.micro',
        'name': 'Micro Instance',
        'ram': 613,
        'disk': 15,
        'bandwidth': None
    },
    'm1.small': {
        'id': 'm1.small',
        'name': 'Small Instance',
        'ram': 1740,
        'disk': 160,
        'bandwidth': None
    },
    'm1.medium': {
        'id': 'm1.medium',
        'name': 'Medium Instance',
        'ram': 3700,
        'disk': 410,
        'bandwidth': None
    },
    'm1.large': {
        'id': 'm1.large',
        'name': 'Large Instance',
        'ram': 7680,
        'disk': 850,
        'bandwidth': None
    },
    'm1.xlarge': {
        'id': 'm1.xlarge',
        'name': 'Extra Large Instance',
        'ram': 15360,
        'disk': 1690,
        'bandwidth': None
    },
    'c1.medium': {
        'id': 'c1.medium',
        'name': 'High-CPU Medium Instance',
        'ram': 1740,
        'disk': 350,
        'bandwidth': None
    },
    'c1.xlarge': {
        'id': 'c1.xlarge',
        'name': 'High-CPU Extra Large Instance',
        'ram': 7680,
        'disk': 1690,
        'bandwidth': None
    },
    'm2.xlarge': {
        'id': 'm2.xlarge',
        'name': 'High-Memory Extra Large Instance',
        'ram': 17510,
        'disk': 420,
        'bandwidth': None
    },
    'm2.2xlarge': {
        'id': 'm2.2xlarge',
        'name': 'High-Memory Double Extra Large Instance',
        'ram': 35021,
        'disk': 850,
        'bandwidth': None
    },
    'm2.4xlarge': {
        'id': 'm2.4xlarge',
        'name': 'High-Memory Quadruple Extra Large Instance',
        'ram': 70042,
        'disk': 1690,
        'bandwidth': None
    },
    'm3.medium': {
        'id': 'm3.medium',
        'name': 'Medium Instance',
        'ram': 3840,
        'disk': 4000,
        'bandwidth': None
    },
    'm3.large': {
        'id': 'm3.large',
        'name': 'Large Instance',
        'ram': 7168,
        'disk': 32000,
        'bandwidth': None
    },
    'm3.xlarge': {
        'id': 'm3.xlarge',
        'name': 'Extra Large Instance',
        'ram': 15360,
        'disk': 80000,
        'bandwidth': None
    },
    'm3.2xlarge': {
        'id': 'm3.2xlarge',
        'name': 'Double Extra Large Instance',
        'ram': 30720,
        'disk': 160000,
        'bandwidth': None
    },
    'cg1.4xlarge': {
        'id': 'cg1.4xlarge',
        'name': 'Cluster GPU Quadruple Extra Large Instance',
        'ram': 22528,
        'disk': 1690,
        'bandwidth': None
    },
    'g2.2xlarge': {
        'id': 'g2.2xlarge',
        'name': 'Cluster GPU G2 Double Extra Large Instance',
        'ram': 15000,
        'disk': 60,
        'bandwidth': None,
    },
    'cc1.4xlarge': {
        'id': 'cc1.4xlarge',
        'name': 'Cluster Compute Quadruple Extra Large Instance',
        'ram': 23552,
        'disk': 1690,
        'bandwidth': None
    },
    'cc2.8xlarge': {
        'id': 'cc2.8xlarge',
        'name': 'Cluster Compute Eight Extra Large Instance',
        'ram': 63488,
        'disk': 3370,
        'bandwidth': None
    },
    # c3 instances have 2 SSDs of the specified disk size
    'c3.large': {
        'id': 'c3.large',
        'name': 'Compute Optimized Large Instance',
        'ram': 3750,
        'disk': 16,
        'bandwidth': None
    },
    'c3.xlarge': {
        'id': 'c3.xlarge',
        'name': 'Compute Optimized Extra Large Instance',
        'ram': 7000,
        'disk': 40,
        'bandwidth': None
    },
    'c3.2xlarge': {
        'id': 'c3.2xlarge',
        'name': 'Compute Optimized Double Extra Large Instance',
        'ram': 15000,
        'disk': 80,
        'bandwidth': None
    },
    'c3.4xlarge': {
        'id': 'c3.4xlarge',
        'name': 'Compute Optimized Quadruple Extra Large Instance',
        'ram': 30000,
        'disk': 160,
        'bandwidth': None
    },
    'c3.8xlarge': {
        'id': 'c3.8xlarge',
        'name': 'Compute Optimized Eight Extra Large Instance',
        'ram': 60000,
        'disk': 320,
        'bandwidth': None
    },
    'cr1.8xlarge': {
        'id': 'cr1.8xlarge',
        'name': 'High Memory Cluster Eight Extra Large',
        'ram': 244000,
        'disk': 240,
        'bandwidth': None
    },
    'hs1.4xlarge': {
        'id': 'hs1.4xlarge',
        'name': 'High Storage Quadruple Extra Large Instance',
        'ram': 61952,
        'disk': 2048,
        'bandwidth': None
    },
    'hs1.8xlarge': {
        'id': 'hs1.8xlarge',
        'name': 'High Storage Eight Extra Large Instance',
        'ram': 119808,
        'disk': 48000,
        'bandwidth': None
    },
    # i2 instances have up to eight SSD drives
    'i2.xlarge': {
        'id': 'i2.xlarge',
        'name': 'High Storage Optimized Extra Large Instance',
        'ram': 31232,
        'disk': 800,
        'bandwidth': None
    },
    'i2.2xlarge': {
        'id': 'i2.2xlarge',
        'name': 'High Storage Optimized Double Extra Large Instance',
        'ram': 62464,
        'disk': 1600,
        'bandwidth': None
    },
    'i2.4xlarge': {
        'id': 'i2.4xlarge',
        'name': 'High Storage Optimized Quadruple Large Instance',
        'ram': 124928,
        'disk': 3200,
        'bandwidth': None
    },
    'i2.8xlarge': {
        'id': 'i2.8xlarge',
        'name': 'High Storage Optimized Eight Extra Large Instance',
        'ram': 249856,
        'disk': 6400,
        'bandwidth': None
    },
    # 1x SSD
    'r3.large': {
        'id': 'r3.large',
        'name': 'Memory Optimized Large instance',
        'ram': 15000,
        'disk': 32,
        'bandwidth': None
    },
    'r3.xlarge': {
        'id': 'r3.xlarge',
        'name': 'Memory Optimized Extra Large instance',
        'ram': 30500,
        'disk': 80,
        'bandwidth': None
    },
    'r3.2xlarge': {
        'id': 'r3.2xlarge',
        'name': 'Memory Optimized Double Extra Large instance',
        'ram': 61000,
        'disk': 160,
        'bandwidth': None
    },
    'r3.4xlarge': {
        'id': 'r3.4xlarge',
        'name': 'Memory Optimized Quadruple Extra Large instance',
        'ram': 122000,
        'disk': 320,
        'bandwidth': None
    },
    'r3.8xlarge': {
        'id': 'r3.8xlarge',
        'name': 'Memory Optimized Eight Extra Large instance',
        'ram': 244000,
        'disk': 320,  # x2
        'bandwidth': None
    },
    't2.micro': {
        'id': 't2.micro',
        'name': 'Burstable Performance Micro Instance',
        'ram': 1024,
        'disk': 0,  # EBS Only
        'bandwidth': None,
        'extra': {
            'cpu': 1
        }
    },
    # Burstable Performance General Purpose
    't2.small': {
        'id': 't2.small',
        'name': 'Burstable Performance Small Instance',
        'ram': 2048,
        'disk': 0,  # EBS Only
        'bandwidth': None,
        'extra': {
            'cpu': 11
        }
    },
    't2.medium': {
        'id': 't2.medium',
        'name': 'Burstable Performance Medium Instance',
        'ram': 4028,
        'disk': 0,  # EBS Only
        'bandwidth': None,
        'extra': {
            'cpu': 2
        }
    }
}

REGION_DETAILS = {
    # US East (Northern Virginia) Region
    'us-east-1': {
        'endpoint': 'ec2.us-east-1.amazonaws.com',
        'api_name': 'ec2_us_east',
        'country': 'USA',
        'instance_types': [
            't1.micro',
            'm1.small',
            'm1.medium',
            'm1.large',
            'm1.xlarge',
            'm2.xlarge',
            'm2.2xlarge',
            'm2.4xlarge',
            'm3.medium',
            'm3.large',
            'm3.xlarge',
            'm3.2xlarge',
            'c1.medium',
            'c1.xlarge',
            'cc2.8xlarge',
            'c3.large',
            'c3.xlarge',
            'c3.2xlarge',
            'c3.4xlarge',
            'c3.8xlarge',
            'cg1.4xlarge',
            'g2.2xlarge',
            'cr1.8xlarge',
            'hs1.8xlarge',
            'i2.xlarge',
            'i2.2xlarge',
            'i2.4xlarge',
            'i2.8xlarge',
            'r3.large',
            'r3.xlarge',
            'r3.2xlarge',
            'r3.4xlarge',
            'r3.8xlarge',
            't2.micro',
            't2.small',
            't2.medium'
        ]
    },
    # US West (Northern California) Region
    'us-west-1': {
        'endpoint': 'ec2.us-west-1.amazonaws.com',
        'api_name': 'ec2_us_west',
        'country': 'USA',
        'instance_types': [
            't1.micro',
            'm1.small',
            'm1.medium',
            'm1.large',
            'm1.xlarge',
            'm2.xlarge',
            'm2.2xlarge',
            'm2.4xlarge',
            'm3.medium',
            'm3.large',
            'm3.xlarge',
            'm3.2xlarge',
            'c1.medium',
            'c1.xlarge',
            'g2.2xlarge',
            'c3.large',
            'c3.xlarge',
            'c3.2xlarge',
            'c3.4xlarge',
            'c3.8xlarge',
            'i2.xlarge',
            'i2.2xlarge',
            'i2.4xlarge',
            'i2.8xlarge',
            'r3.large',
            'r3.xlarge',
            'r3.2xlarge',
            'r3.4xlarge',
            'r3.8xlarge'
        ]
    },
    # US West (Oregon) Region
    'us-west-2': {
        'endpoint': 'ec2.us-west-2.amazonaws.com',
        'api_name': 'ec2_us_west_oregon',
        'country': 'US',
        'instance_types': [
            't1.micro',
            'm1.small',
            'm1.medium',
            'm1.large',
            'm1.xlarge',
            'm2.xlarge',
            'm2.2xlarge',
            'm2.4xlarge',
            'm3.medium',
            'm3.large',
            'm3.xlarge',
            'm3.2xlarge',
            'c1.medium',
            'c1.xlarge',
            'g2.2xlarge',
            'c3.large',
            'c3.xlarge',
            'c3.2xlarge',
            'c3.4xlarge',
            'c3.8xlarge',
            'hs1.8xlarge',
            'cc2.8xlarge',
            'i2.xlarge',
            'i2.2xlarge',
            'i2.4xlarge',
            'i2.8xlarge',
            'r3.large',
            'r3.xlarge',
            'r3.2xlarge',
            'r3.4xlarge',
            'r3.8xlarge',
            't2.micro',
            't2.small',
            't2.medium'
        ]
    },
    # EU (Ireland) Region
    'eu-west-1': {
        'endpoint': 'ec2.eu-west-1.amazonaws.com',
        'api_name': 'ec2_eu_west',
        'country': 'Ireland',
        'instance_types': [
            't1.micro',
            'm1.small',
            'm1.medium',
            'm1.large',
            'm1.xlarge',
            'm2.xlarge',
            'm2.2xlarge',
            'm2.4xlarge',
            'm3.medium',
            'm3.large',
            'm3.xlarge',
            'm3.2xlarge',
            'c1.medium',
            'c1.xlarge',
            'g2.2xlarge',
            'c3.large',
            'c3.xlarge',
            'c3.2xlarge',
            'c3.4xlarge',
            'c3.8xlarge',
            'hs1.8xlarge',
            'cc2.8xlarge',
            'i2.xlarge',
            'i2.2xlarge',
            'i2.4xlarge',
            'i2.8xlarge',
            'r3.large',
            'r3.xlarge',
            'r3.2xlarge',
            'r3.4xlarge',
            'r3.8xlarge',
            't2.micro',
            't2.small',
            't2.medium'
        ]
    },
    # Asia Pacific (Singapore) Region
    'ap-southeast-1': {
        'endpoint': 'ec2.ap-southeast-1.amazonaws.com',
        'api_name': 'ec2_ap_southeast',
        'country': 'Singapore',
        'instance_types': [
            't1.micro',
            'm1.small',
            'm1.medium',
            'm1.large',
            'm1.xlarge',
            'm2.xlarge',
            'm2.2xlarge',
            'm2.4xlarge',
            'm3.medium',
            'm3.large',
            'm3.xlarge',
            'm3.2xlarge',
            'c1.medium',
            'c1.xlarge',
            'c3.large',
            'c3.xlarge',
            'c3.2xlarge',
            'c3.4xlarge',
            'c3.8xlarge',
            'hs1.8xlarge',
            'i2.xlarge',
            'i2.2xlarge',
            'i2.4xlarge',
            'i2.8xlarge',
            't2.micro',
            't2.small',
            't2.medium'
        ]
    },
    # Asia Pacific (Tokyo) Region
    'ap-northeast-1': {
        'endpoint': 'ec2.ap-northeast-1.amazonaws.com',
        'api_name': 'ec2_ap_northeast',
        'country': 'Japan',
        'instance_types': [
            't1.micro',
            'm1.small',
            'm1.medium',
            'm1.large',
            'm1.xlarge',
            'm2.xlarge',
            'm2.2xlarge',
            'm2.4xlarge',
            'm3.medium',
            'm3.large',
            'm3.xlarge',
            'm3.2xlarge',
            'c1.medium',
            'g2.2xlarge',
            'c1.xlarge',
            'c3.large',
            'c3.xlarge',
            'c3.2xlarge',
            'c3.4xlarge',
            'c3.8xlarge',
            'hs1.8xlarge',
            'i2.xlarge',
            'i2.2xlarge',
            'i2.4xlarge',
            'i2.8xlarge',
            'r3.large',
            'r3.xlarge',
            'r3.2xlarge',
            'r3.4xlarge',
            'r3.8xlarge',
            't2.micro',
            't2.small',
            't2.medium'
        ]
    },
    # South America (Sao Paulo) Region
    'sa-east-1': {
        'endpoint': 'ec2.sa-east-1.amazonaws.com',
        'api_name': 'ec2_sa_east',
        'country': 'Brazil',
        'instance_types': [
            't1.micro',
            'm1.small',
            'm1.medium',
            'm1.large',
            'm1.xlarge',
            'm2.xlarge',
            'm2.2xlarge',
            'm2.4xlarge',
            'm3.medium',
            'm3.large',
            'm3.xlarge',
            'm3.2xlarge',
            'c1.medium',
            'c1.xlarge',
            't2.micro',
            't2.small',
            't2.medium'
        ]
    },
    # Asia Pacific (Sydney) Region
    'ap-southeast-2': {
        'endpoint': 'ec2.ap-southeast-2.amazonaws.com',
        'api_name': 'ec2_ap_southeast_2',
        'country': 'Australia',
        'instance_types': [
            't1.micro',
            'm1.small',
            'm1.medium',
            'm1.large',
            'm1.xlarge',
            'm2.xlarge',
            'm2.2xlarge',
            'm2.4xlarge',
            'm3.medium',
            'm3.large',
            'm3.xlarge',
            'm3.2xlarge',
            'c1.medium',
            'c1.xlarge',
            'c3.large',
            'c3.xlarge',
            'c3.2xlarge',
            'c3.4xlarge',
            'c3.8xlarge',
            'hs1.8xlarge',
            'i2.xlarge',
            'i2.2xlarge',
            'i2.4xlarge',
            'i2.8xlarge',
            'r3.large',
            'r3.xlarge',
            'r3.2xlarge',
            'r3.4xlarge',
            'r3.8xlarge',
            't2.micro',
            't2.small',
            't2.medium'
<<<<<<< HEAD
=======
        ]
    },
    'us-gov-west-1': {
        'endpoint': 'ec2.us-gov-west-1.amazonaws.com',
        'api_name': 'ec2_us_govwest',
        'country': 'US',
        'instance_types': [
            't1.micro',
            'm1.small',
            'm1.medium',
            'm1.large',
            'm1.xlarge',
            'm2.xlarge',
            'm2.2xlarge',
            'm2.4xlarge',
            'm3.medium',
            'm3.large',
            'm3.xlarge',
            'm3.2xlarge',
            'c1.medium',
            'c1.xlarge',
            'g2.2xlarge',
            'c3.large',
            'c3.xlarge',
            'c3.2xlarge',
            'c3.4xlarge',
            'c3.8xlarge',
            'hs1.4xlarge',
            'hs1.8xlarge',
            'i2.xlarge',
            'i2.2xlarge',
            'i2.4xlarge',
            'i2.8xlarge',
            'r3.large',
            'r3.xlarge',
            'r3.2xlarge',
            'r3.4xlarge',
            'r3.8xlarge',
>>>>>>> 206a5b49
            't2.micro',
            't2.small',
            't2.medium'
        ]
    },
    'nimbus': {
        # Nimbus clouds have 3 EC2-style instance types but their particular
        # RAM allocations are configured by the admin
        'country': 'custom',
        'instance_types': [
            'm1.small',
            'm1.large',
            'm1.xlarge'
        ]
    }
}


"""
Sizes must be hardcoded because Outscale doesn't provide an API to fetch them.
Outscale cloud instances share some names with EC2 but have differents
specifications so declare them in another constant.
"""
OUTSCALE_INSTANCE_TYPES = {
    't1.micro': {
        'id': 't1.micro',
        'name': 'Micro Instance',
        'ram': 615,
        'disk': 0,
        'bandwidth': None
    },
    'm1.small': {
        'id': 'm1.small',
        'name': 'Standard Small Instance',
        'ram': 1740,
        'disk': 150,
        'bandwidth': None
    },
    'm1.medium': {
        'id': 'm1.medium',
        'name': 'Standard Medium Instance',
        'ram': 3840,
        'disk': 420,
        'bandwidth': None
    },
    'm1.large': {
        'id': 'm1.large',
        'name': 'Standard Large Instance',
        'ram': 7680,
        'disk': 840,
        'bandwidth': None
    },
    'm1.xlarge': {
        'id': 'm1.xlarge',
        'name': 'Standard Extra Large Instance',
        'ram': 15360,
        'disk': 1680,
        'bandwidth': None
    },
    'c1.medium': {
        'id': 'c1.medium',
        'name': 'Compute Optimized Medium Instance',
        'ram': 1740,
        'disk': 340,
        'bandwidth': None
    },
    'c1.xlarge': {
        'id': 'c1.xlarge',
        'name': 'Compute Optimized Extra Large Instance',
        'ram': 7168,
        'disk': 1680,
        'bandwidth': None
    },
    'c3.large': {
        'id': 'c3.large',
        'name': 'Compute Optimized Large Instance',
        'ram': 3840,
        'disk': 32,
        'bandwidth': None
    },
    'c3.xlarge': {
        'id': 'c3.xlarge',
        'name': 'Compute Optimized Extra Large Instance',
        'ram': 7168,
        'disk': 80,
        'bandwidth': None
    },
    'c3.2xlarge': {
        'id': 'c3.2xlarge',
        'name': 'Compute Optimized Double Extra Large Instance',
        'ram': 15359,
        'disk': 160,
        'bandwidth': None
    },
    'c3.4xlarge': {
        'id': 'c3.4xlarge',
        'name': 'Compute Optimized Quadruple Extra Large Instance',
        'ram': 30720,
        'disk': 320,
        'bandwidth': None
    },
    'c3.8xlarge': {
        'id': 'c3.8xlarge',
        'name': 'Compute Optimized Eight Extra Large Instance',
        'ram': 61440,
        'disk': 640,
        'bandwidth': None
    },
    'm2.xlarge': {
        'id': 'm2.xlarge',
        'name': 'High Memory Extra Large Instance',
        'ram': 17510,
        'disk': 420,
        'bandwidth': None
    },
    'm2.2xlarge': {
        'id': 'm2.2xlarge',
        'name': 'High Memory Double Extra Large Instance',
        'ram': 35020,
        'disk': 840,
        'bandwidth': None
    },
    'm2.4xlarge': {
        'id': 'm2.4xlarge',
        'name': 'High Memory Quadruple Extra Large Instance',
        'ram': 70042,
        'disk': 1680,
        'bandwidth': None
    },
    'nv1.small': {
        'id': 'nv1.small',
        'name': 'GPU Small Instance',
        'ram': 1739,
        'disk': 150,
        'bandwidth': None
    },
    'nv1.medium': {
        'id': 'nv1.medium',
        'name': 'GPU Medium Instance',
        'ram': 3839,
        'disk': 420,
        'bandwidth': None
    },
    'nv1.large': {
        'id': 'nv1.large',
        'name': 'GPU Large Instance',
        'ram': 7679,
        'disk': 840,
        'bandwidth': None
    },
    'nv1.xlarge': {
        'id': 'nv1.xlarge',
        'name': 'GPU Extra Large Instance',
        'ram': 15358,
        'disk': 1680,
        'bandwidth': None
    },
    'g2.2xlarge': {
        'id': 'g2.2xlarge',
        'name': 'GPU Double Extra Large Instance',
        'ram': 15360,
        'disk': 60,
        'bandwidth': None
    },
    'cc1.4xlarge': {
        'id': 'cc1.4xlarge',
        'name': 'Cluster Compute Quadruple Extra Large Instance',
        'ram': 24576,
        'disk': 1680,
        'bandwidth': None
    },
    'cc2.8xlarge': {
        'id': 'cc2.8xlarge',
        'name': 'Cluster Compute Eight Extra Large Instance',
        'ram': 65536,
        'disk': 3360,
        'bandwidth': None
    },
    'hi1.xlarge': {
        'id': 'hi1.xlarge',
        'name': 'High Storage Extra Large Instance',
        'ram': 15361,
        'disk': 1680,
        'bandwidth': None
    },
    'm3.xlarge': {
        'id': 'm3.xlarge',
        'name': 'High Storage Optimized Extra Large Instance',
        'ram': 15357,
        'disk': 0,
        'bandwidth': None
    },
    'm3.2xlarge': {
        'id': 'm3.2xlarge',
        'name': 'High Storage Optimized Double Extra Large Instance',
        'ram': 30720,
        'disk': 0,
        'bandwidth': None
    },
    'm3s.xlarge': {
        'id': 'm3s.xlarge',
        'name': 'High Storage Optimized Extra Large Instance',
        'ram': 15359,
        'disk': 0,
        'bandwidth': None
    },
    'm3s.2xlarge': {
        'id': 'm3s.2xlarge',
        'name': 'High Storage Optimized Double Extra Large Instance',
        'ram': 30719,
        'disk': 0,
        'bandwidth': None
    },
    'cr1.8xlarge': {
        'id': 'cr1.8xlarge',
        'name': 'Memory Optimized Eight Extra Large Instance',
        'ram': 249855,
        'disk': 240,
        'bandwidth': None
    },
    'os1.2xlarge': {
        'id': 'os1.2xlarge',
        'name': 'Memory Optimized, High Storage, Passthrough NIC Double Extra '
                'Large Instance',
        'ram': 65536,
        'disk': 60,
        'bandwidth': None
    },
    'os1.4xlarge': {
        'id': 'os1.4xlarge',
        'name': 'Memory Optimized, High Storage, Passthrough NIC Quadruple Ext'
                'ra Large Instance',
        'ram': 131072,
        'disk': 120,
        'bandwidth': None
    },
    'os1.8xlarge': {
        'id': 'os1.8xlarge',
        'name': 'Memory Optimized, High Storage, Passthrough NIC Eight Extra L'
                'arge Instance',
        'ram': 249856,
        'disk': 500,
        'bandwidth': None
    },
    'oc1.4xlarge': {
        'id': 'oc1.4xlarge',
        'name': 'Outscale Quadruple Extra Large Instance',
        'ram': 24575,
        'disk': 1680,
        'bandwidth': None
    },
    'oc2.8xlarge': {
        'id': 'oc2.8xlarge',
        'name': 'Outscale Eight Extra Large Instance',
        'ram': 65535,
        'disk': 3360,
        'bandwidth': None
    }
}


"""
The function manipulating Outscale cloud regions will be overriden because
Outscale instances types are in a separate dict so also declare Outscale cloud
regions in some other constants.
"""
OUTSCALE_SAS_REGION_DETAILS = {
    'eu-west-3': {
        'endpoint': 'api-ppd.outscale.com',
        'api_name': 'osc_sas_eu_west_3',
        'country': 'FRANCE',
        'instance_types': [
            't1.micro',
            'm1.small',
            'm1.medium',
            'm1.large',
            'm1.xlarge',
            'c1.medium',
            'c1.xlarge',
            'm2.xlarge',
            'm2.2xlarge',
            'm2.4xlarge',
            'nv1.small',
            'nv1.medium',
            'nv1.large',
            'nv1.xlarge',
            'cc1.4xlarge',
            'cc2.8xlarge',
            'm3.xlarge',
            'm3.2xlarge',
            'cr1.8xlarge',
            'os1.8xlarge'
        ]
    },
    'eu-west-1': {
        'endpoint': 'api.eu-west-1.outscale.com',
        'api_name': 'osc_sas_eu_west_1',
        'country': 'FRANCE',
        'instance_types': [
            't1.micro',
            'm1.small',
            'm1.medium',
            'm1.large',
            'm1.xlarge',
            'c1.medium',
            'c1.xlarge',
            'm2.xlarge',
            'm2.2xlarge',
            'm2.4xlarge',
            'nv1.small',
            'nv1.medium',
            'nv1.large',
            'nv1.xlarge',
            'cc1.4xlarge',
            'cc2.8xlarge',
            'm3.xlarge',
            'm3.2xlarge',
            'cr1.8xlarge',
            'os1.8xlarge'
        ]
    },
    'us-east-1': {
        'endpoint': 'api.us-east-1.outscale.com',
        'api_name': 'osc_sas_us_east_1',
        'country': 'USA',
        'instance_types': [
            't1.micro',
            'm1.small',
            'm1.medium',
            'm1.large',
            'm1.xlarge',
            'c1.medium',
            'c1.xlarge',
            'm2.xlarge',
            'm2.2xlarge',
            'm2.4xlarge',
            'nv1.small',
            'nv1.medium',
            'nv1.large',
            'nv1.xlarge',
            'cc1.4xlarge',
            'cc2.8xlarge',
            'm3.xlarge',
            'm3.2xlarge',
            'cr1.8xlarge',
            'os1.8xlarge'
        ]
    }
}


OUTSCALE_INC_REGION_DETAILS = {
    'eu-west-1': {
        'endpoint': 'api.eu-west-1.outscale.com',
        'api_name': 'osc_inc_eu_west_1',
        'country': 'FRANCE',
        'instance_types': [
            't1.micro',
            'm1.small',
            'm1.medium',
            'm1.large',
            'm1.xlarge',
            'c1.medium',
            'c1.xlarge',
            'm2.xlarge',
            'm2.2xlarge',
            'm2.4xlarge',
            'nv1.small',
            'nv1.medium',
            'nv1.large',
            'nv1.xlarge',
            'cc1.4xlarge',
            'cc2.8xlarge',
            'm3.xlarge',
            'm3.2xlarge',
            'cr1.8xlarge',
            'os1.8xlarge'
        ]
    },
    'eu-west-3': {
        'endpoint': 'api-ppd.outscale.com',
        'api_name': 'osc_inc_eu_west_3',
        'country': 'FRANCE',
        'instance_types': [
            't1.micro',
            'm1.small',
            'm1.medium',
            'm1.large',
            'm1.xlarge',
            'c1.medium',
            'c1.xlarge',
            'm2.xlarge',
            'm2.2xlarge',
            'm2.4xlarge',
            'nv1.small',
            'nv1.medium',
            'nv1.large',
            'nv1.xlarge',
            'cc1.4xlarge',
            'cc2.8xlarge',
            'm3.xlarge',
            'm3.2xlarge',
            'cr1.8xlarge',
            'os1.8xlarge'
        ]
    },
    'us-east-1': {
        'endpoint': 'api.us-east-1.outscale.com',
        'api_name': 'osc_inc_us_east_1',
        'country': 'USA',
        'instance_types': [
            't1.micro',
            'm1.small',
            'm1.medium',
            'm1.large',
            'm1.xlarge',
            'c1.medium',
            'c1.xlarge',
            'm2.xlarge',
            'm2.2xlarge',
            'm2.4xlarge',
            'nv1.small',
            'nv1.medium',
            'nv1.large',
            'nv1.xlarge',
            'cc1.4xlarge',
            'cc2.8xlarge',
            'm3.xlarge',
            'm3.2xlarge',
            'cr1.8xlarge',
            'os1.8xlarge'
        ]
    }
}


"""
Define the extra dictionary for specific resources
"""
RESOURCE_EXTRA_ATTRIBUTES_MAP = {
    'ebs_volume': {
        'snapshot_id': {
            'xpath': 'ebs/snapshotId',
            'transform_func': str
        },
        'volume_id': {
            'xpath': 'ebs/volumeId',
            'transform_func': str
        },
        'volume_size': {
            'xpath': 'ebs/volumeSize',
            'transform_func': int
        },
        'delete': {
            'xpath': 'ebs/deleteOnTermination',
            'transform_func': str
        },
        'volume_type': {
            'xpath': 'ebs/volumeType',
            'transform_func': str
        },
        'iops': {
            'xpath': 'ebs/iops',
            'transform_func': int
        }
    },
    'elastic_ip': {
        'allocation_id': {
            'xpath': 'allocationId',
            'transform_func': str,
        },
        'association_id': {
            'xpath': 'associationId',
            'transform_func': str,
        },
        'interface_id': {
            'xpath': 'networkInterfaceId',
            'transform_func': str,
        },
        'owner_id': {
            'xpath': 'networkInterfaceOwnerId',
            'transform_func': str,
        },
        'private_ip': {
            'xpath': 'privateIp',
            'transform_func': str,
        }
    },
    'image': {
        'state': {
            'xpath': 'imageState',
            'transform_func': str
        },
        'owner_id': {
            'xpath': 'imageOwnerId',
            'transform_func': str
        },
        'owner_alias': {
            'xpath': 'imageOwnerAlias',
            'transform_func': str
        },
        'is_public': {
            'xpath': 'isPublic',
            'transform_func': str
        },
        'architecture': {
            'xpath': 'architecture',
            'transform_func': str
        },
        'image_type': {
            'xpath': 'imageType',
            'transform_func': str
        },
        'image_location': {
            'xpath': 'imageLocation',
            'transform_func': str
        },
        'platform': {
            'xpath': 'platform',
            'transform_func': str
        },
        'description': {
            'xpath': 'description',
            'transform_func': str
        },
        'root_device_type': {
            'xpath': 'rootDeviceType',
            'transform_func': str
        },
        'virtualization_type': {
            'xpath': 'virtualizationType',
            'transform_func': str
        },
        'hypervisor': {
            'xpath': 'hypervisor',
            'transform_func': str
        },
        'kernel_id': {
            'xpath': 'kernelId',
            'transform_func': str
        },
        'ramdisk_id': {
            'xpath': 'ramdiskId',
            'transform_func': str
        }
    },
    'network': {
        'state': {
            'xpath': 'state',
            'transform_func': str
        },
        'dhcp_options_id': {
            'xpath': 'dhcpOptionsId',
            'transform_func': str
        },
        'instance_tenancy': {
            'xpath': 'instanceTenancy',
            'transform_func': str
        },
        'is_default': {
            'xpath': 'isDefault',
            'transform_func': str
        }
    },
    'network_interface': {
        'subnet_id': {
            'xpath': 'subnetId',
            'transform_func': str
        },
        'vpc_id': {
            'xpath': 'vpcId',
            'transform_func': str
        },
        'zone': {
            'xpath': 'availabilityZone',
            'transform_func': str
        },
        'description': {
            'xpath': 'description',
            'transform_func': str
        },
        'owner_id': {
            'xpath': 'ownerId',
            'transform_func': str
        },
        'mac_address': {
            'xpath': 'macAddress',
            'transform_func': str
        },
        'private_dns_name': {
            'xpath': 'privateIpAddressesSet/privateDnsName',
            'transform_func': str
        },
        'source_dest_check': {
            'xpath': 'sourceDestCheck',
            'transform_func': str
        }
    },
    'network_interface_attachment': {
        'attachment_id': {
            'xpath': 'attachment/attachmentId',
            'transform_func': str
        },
        'instance_id': {
            'xpath': 'attachment/instanceId',
            'transform_func': str
        },
        'owner_id': {
            'xpath': 'attachment/instanceOwnerId',
            'transform_func': str
        },
        'device_index': {
            'xpath': 'attachment/deviceIndex',
            'transform_func': int
        },
        'status': {
            'xpath': 'attachment/status',
            'transform_func': str
        },
        'attach_time': {
            'xpath': 'attachment/attachTime',
            'transform_func': parse_date
        },
        'delete': {
            'xpath': 'attachment/deleteOnTermination',
            'transform_func': str
        }
    },
    'node': {
        'availability': {
            'xpath': 'placement/availabilityZone',
            'transform_func': str
        },
        'architecture': {
            'xpath': 'architecture',
            'transform_func': str
        },
        'client_token': {
            'xpath': 'clientToken',
            'transform_func': str
        },
        'dns_name': {
            'xpath': 'dnsName',
            'transform_func': str
        },
        'hypervisor': {
            'xpath': 'hypervisor',
            'transform_func': str
        },
        'iam_profile': {
            'xpath': 'iamInstanceProfile/id',
            'transform_func': str
        },
        'image_id': {
            'xpath': 'imageId',
            'transform_func': str
        },
        'instance_id': {
            'xpath': 'instanceId',
            'transform_func': str
        },
        'instance_lifecycle': {
            'xpath': 'instanceLifecycle',
            'transform_func': str
        },
        'instance_tenancy': {
            'xpath': 'placement/tenancy',
            'transform_func': str
        },
        'instance_type': {
            'xpath': 'instanceType',
            'transform_func': str
        },
        'key_name': {
            'xpath': 'keyName',
            'transform_func': str
        },
        'launch_index': {
            'xpath': 'amiLaunchIndex',
            'transform_func': int
        },
        'launch_time': {
            'xpath': 'launchTime',
            'transform_func': str
        },
        'kernel_id': {
            'xpath': 'kernelId',
            'transform_func': str
        },
        'monitoring': {
            'xpath': 'monitoring/state',
            'transform_func': str
        },
        'platform': {
            'xpath': 'platform',
            'transform_func': str
        },
        'private_dns': {
            'xpath': 'privateDnsName',
            'transform_func': str
        },
        'ramdisk_id': {
            'xpath': 'ramdiskId',
            'transform_func': str
        },
        'root_device_type': {
            'xpath': 'rootDeviceType',
            'transform_func': str
        },
        'root_device_name': {
            'xpath': 'rootDeviceName',
            'transform_func': str
        },
        'reason': {
            'xpath': 'reason',
            'transform_func': str
        },
        'source_dest_check': {
            'xpath': 'sourceDestCheck',
            'transform_func': str
        },
        'status': {
            'xpath': 'instanceState/name',
            'transform_func': str
        },
        'subnet_id': {
            'xpath': 'subnetId',
            'transform_func': str
        },
        'virtualization_type': {
            'xpath': 'virtualizationType',
            'transform_func': str
        },
        'ebs_optimized': {
            'xpath': 'ebsOptimized',
            'transform_func': str
        },
        'vpc_id': {
            'xpath': 'vpcId',
            'transform_func': str
        }
    },
    'reserved_node': {
        'instance_type': {
            'xpath': 'instanceType',
            'transform_func': str
        },
        'availability': {
            'xpath': 'availabilityZone',
            'transform_func': str
        },
        'start': {
            'xpath': 'start',
            'transform_func': str
        },
        'duration': {
            'xpath': 'duration',
            'transform_func': int
        },
        'usage_price': {
            'xpath': 'usagePrice',
            'transform_func': float
        },
        'fixed_price': {
            'xpath': 'fixedPrice',
            'transform_func': float
        },
        'instance_count': {
            'xpath': 'instanceCount',
            'transform_func': int
        },
        'description': {
            'xpath': 'productDescription',
            'transform_func': str
        },
        'instance_tenancy': {
            'xpath': 'instanceTenancy',
            'transform_func': str
        },
        'currency_code': {
            'xpath': 'currencyCode',
            'transform_func': str
        },
        'offering_type': {
            'xpath': 'offeringType',
            'transform_func': str
        }
    },
    'security_group': {
        'vpc_id': {
            'xpath': 'vpcId',
            'transform_func': str
        },
        'description': {
            'xpath': 'groupDescription',
            'transform_func': str
        },
        'owner_id': {
            'xpath': 'ownerId',
            'transform_func': str
        }
    },
    'snapshot': {
        'volume_id': {
            'xpath': 'volumeId',
            'transform_func': str
        },
        'state': {
            'xpath': 'status',
            'transform_func': str
        },
        'description': {
            'xpath': 'description',
            'transform_func': str
        },
        'progress': {
            'xpath': 'progress',
            'transform_func': str
        },
        'start_time': {
            'xpath': 'startTime',
            'transform_func': parse_date
        }
    },
    'subnet': {
        'cidr_block': {
            'xpath': 'cidrBlock',
            'transform_func': str
        },
        'available_ips': {
            'xpath': 'availableIpAddressCount',
            'transform_func': int
        },
        'zone': {
            'xpath': 'availabilityZone',
            'transform_func': str
        },
        'vpc_id': {
            'xpath': 'vpcId',
            'transform_func': str
        }
    },
    'volume': {
        'device': {
            'xpath': 'attachmentSet/item/device',
            'transform_func': str
        },
        'iops': {
            'xpath': 'iops',
            'transform_func': int
        },
        'zone': {
            'xpath': 'availabilityZone',
            'transform_func': str
        },
        'create_time': {
            'xpath': 'createTime',
            'transform_func': parse_date
        },
        'state': {
            'xpath': 'status',
            'transform_func': str
        },
        'attach_time': {
            'xpath': 'attachmentSet/item/attachTime',
            'transform_func': parse_date
        },
        'attachment_status': {
            'xpath': 'attachmentSet/item/status',
            'transform_func': str
        },
        'instance_id': {
            'xpath': 'attachmentSet/item/instanceId',
            'transform_func': str
        },
        'delete': {
            'xpath': 'attachmentSet/item/deleteOnTermination',
            'transform_func': str
        }
    },
    'route_table': {
        'vpc_id': {
            'xpath': 'vpcId',
            'transform_func': str
        }
    }
}

VALID_EC2_REGIONS = REGION_DETAILS.keys()
VALID_EC2_REGIONS = [r for r in VALID_EC2_REGIONS if r != 'nimbus']


class EC2NodeLocation(NodeLocation):
    def __init__(self, id, name, country, driver, availability_zone):
        super(EC2NodeLocation, self).__init__(id, name, country, driver)
        self.availability_zone = availability_zone

    def __repr__(self):
        return (('<EC2NodeLocation: id=%s, name=%s, country=%s, '
                 'availability_zone=%s driver=%s>')
                % (self.id, self.name, self.country,
                   self.availability_zone, self.driver.name))


class EC2Response(AWSBaseResponse):
    """
    EC2 specific response parsing and error handling.
    """

    def parse_error(self):
        err_list = []
        # Okay, so for Eucalyptus, you can get a 403, with no body,
        # if you are using the wrong user/password.
        msg = "Failure: 403 Forbidden"
        if self.status == 403 and self.body[:len(msg)] == msg:
            raise InvalidCredsError(msg)

        try:
            body = ET.XML(self.body)
        except:
            raise MalformedResponseError("Failed to parse XML",
                                         body=self.body, driver=EC2NodeDriver)

        for err in body.findall('Errors/Error'):
            code, message = err.getchildren()
            err_list.append('%s: %s' % (code.text, message.text))
            if code.text == 'InvalidClientTokenId':
                raise InvalidCredsError(err_list[-1])
            if code.text == 'SignatureDoesNotMatch':
                raise InvalidCredsError(err_list[-1])
            if code.text == 'AuthFailure':
                raise InvalidCredsError(err_list[-1])
            if code.text == 'OptInRequired':
                raise InvalidCredsError(err_list[-1])
            if code.text == 'IdempotentParameterMismatch':
                raise IdempotentParamError(err_list[-1])
            if code.text == 'InvalidKeyPair.NotFound':
                # TODO: Use connection context instead
                match = re.match(r'.*\'(.+?)\'.*', message.text)

                if match:
                    name = match.groups()[0]
                else:
                    name = None

                raise KeyPairDoesNotExistError(name=name,
                                               driver=self.connection.driver)
        return '\n'.join(err_list)


class EC2Connection(SignedAWSConnection):
    """
    Represents a single connection to the EC2 Endpoint.
    """

    version = API_VERSION
    host = REGION_DETAILS['us-east-1']['endpoint']
    responseCls = EC2Response


class ExEC2AvailabilityZone(object):
    """
    Extension class which stores information about an EC2 availability zone.

    Note: This class is EC2 specific.
    """

    def __init__(self, name, zone_state, region_name):
        self.name = name
        self.zone_state = zone_state
        self.region_name = region_name

    def __repr__(self):
        return (('<ExEC2AvailabilityZone: name=%s, zone_state=%s, '
                 'region_name=%s>')
                % (self.name, self.zone_state, self.region_name))


class EC2ReservedNode(Node):
    """
    Class which stores information about EC2 reserved instances/nodes
    Inherits from Node and passes in None for name and private/public IPs

    Note: This class is EC2 specific.
    """

    def __init__(self, id, state, driver, size=None, image=None, extra=None):
        super(EC2ReservedNode, self).__init__(id=id, name=None, state=state,
                                              public_ips=None,
                                              private_ips=None,
                                              driver=driver, extra=extra)

    def __repr__(self):
        return (('<EC2ReservedNode: id=%s>') % (self.id))


class EC2SecurityGroup(object):
    """
    Represents information about a Security group

    Note: This class is EC2 specific.
    """

    def __init__(self, id, name, ingress_rules, egress_rules, extra=None):
        self.id = id
        self.name = name
        self.ingress_rules = ingress_rules
        self.egress_rules = egress_rules
        self.extra = extra or {}

    def __repr__(self):
        return (('<EC2SecurityGroup: id=%s, name=%s')
                % (self.id, self.name))


class EC2Network(object):
    """
    Represents information about a VPC (Virtual Private Cloud) network

    Note: This class is EC2 specific.
    """

    def __init__(self, id, name, cidr_block, extra=None):
        self.id = id
        self.name = name
        self.cidr_block = cidr_block
        self.extra = extra or {}

    def __repr__(self):
        return (('<EC2Network: id=%s, name=%s')
                % (self.id, self.name))


class EC2NetworkSubnet(object):
    """
    Represents information about a VPC (Virtual Private Cloud) subnet

    Note: This class is EC2 specific.
    """

    def __init__(self, id, name, state, extra=None):
        self.id = id
        self.name = name
        self.state = state
        self.extra = extra or {}

    def __repr__(self):
        return (('<EC2NetworkSubnet: id=%s, name=%s') % (self.id, self.name))


class EC2NetworkInterface(object):
    """
    Represents information about a VPC network interface

    Note: This class is EC2 specific. The state parameter denotes the current
    status of the interface. Valid values for state are attaching, attached,
    detaching and detached.
    """

    def __init__(self, id, name, state, extra=None):
        self.id = id
        self.name = name
        self.state = state
        self.extra = extra or {}

    def __repr__(self):
        return (('<EC2NetworkInterface: id=%s, name=%s')
                % (self.id, self.name))


class ElasticIP(object):
    """
    Represents information about an elastic IP address

    :param      ip: The elastic IP address
    :type       ip: ``str``

    :param      domain: The domain that the IP resides in (EC2-Classic/VPC).
                        EC2 classic is represented with standard and VPC
                        is represented with vpc.
    :type       domain: ``str``

    :param      instance_id: The identifier of the instance which currently
                             has the IP associated.
    :type       instance_id: ``str``

    Note: This class is used to support both EC2 and VPC IPs.
          For VPC specific attributes are stored in the extra
          dict to make promotion to the base API easier.
    """

    def __init__(self, ip, domain, instance_id, extra=None):
        self.ip = ip
        self.domain = domain
        self.instance_id = instance_id
        self.extra = extra or {}

    def __repr__(self):
        return (('<ElasticIP: ip=%s, domain=%s, instance_id=%s>')
                % (self.ip, self.domain, self.instance_id))


class VPCInternetGateway(object):
    """
    Class which stores information about VPC Internet Gateways.

    Note: This class is VPC specific.
    """

    def __init__(self, id, name, vpc_id, state, driver, extra=None):
        self.id = id
        self.name = name
        self.vpc_id = vpc_id
        self.state = state
        self.extra = extra or {}

    def __repr__(self):
        return (('<VPCInternetGateway: id=%s>') % (self.id))


class EC2RouteTable(object):
    """
    Class which stores information about VPC Route Tables.

    Note: This class is VPC specific.
    """

    def __init__(self, id, name, routes, subnet_associations,
                 propagating_gateway_ids, extra=None):
        """
        :param      id: The ID of the route table.
        :type       id: ``str``

        :param      name: The name of the route table.
        :type       name: ``str``

        :param      routes: A list of routes in the route table.
        :type       routes: ``list`` of :class:`EC2Route`

        :param      subnet_associations: A list of associations between the
                                         route table and one or more subnets.
        :type       subnet_associations: ``list`` of
                                         :class:`EC2SubnetAssociation`

        :param      propagating_gateway_ids: The list of IDs of any virtual
                                             private gateways propagating the
                                             routes.
        :type       propagating_gateway_ids: ``list``
        """

        self.id = id
        self.name = name
        self.routes = routes
        self.subnet_associations = subnet_associations
        self.propagating_gateway_ids = propagating_gateway_ids
        self.extra = extra or {}

    def __repr__(self):
        return (('<EC2RouteTable: id=%s>') % (self.id))


class EC2Route(object):
    """
    Class which stores information about a Route.

    Note: This class is VPC specific.
    """

    def __init__(self, cidr, gateway_id, instance_id, owner_id,
                 interface_id, state, origin, vpc_peering_connection_id):
        """
        :param      cidr: The CIDR block used for the destination match.
        :type       cidr: ``str``

        :param      gateway_id: The ID of a gateway attached to the VPC.
        :type       gateway_id: ``str``

        :param      instance_id: The ID of a NAT instance in the VPC.
        :type       instance_id: ``str``

        :param      owner_id: The AWS account ID of the owner of the instance.
        :type       owner_id: ``str``

        :param      interface_id: The ID of the network interface.
        :type       interface_id: ``str``

        :param      state: The state of the route (active | blackhole).
        :type       state: ``str``

        :param      origin: Describes how the route was created.
        :type       origin: ``str``

        :param      vpc_peering_connection_id: The ID of the VPC
                                               peering connection.
        :type       vpc_peering_connection_id: ``str``
        """

        self.cidr = cidr
        self.gateway_id = gateway_id
        self.instance_id = instance_id
        self.owner_id = owner_id
        self.interface_id = interface_id
        self.state = state
        self.origin = origin
        self.vpc_peering_connection_id = vpc_peering_connection_id

    def __repr__(self):
        return (('<EC2Route: cidr=%s>') % (self.cidr))


class EC2SubnetAssociation(object):
    """
    Class which stores information about Route Table associated with
    a given Subnet in a VPC

    Note: This class is VPC specific.
    """

    def __init__(self, id, route_table_id, subnet_id, main=False):
        """
        :param      id: The ID of the subent association in the VPC.
        :type       id: ``str``

        :param      route_table_id: The ID of a route table in the VPC.
        :type       route_table_id: ``str``

        :param      subnet_id: The ID of a subnet in the VPC.
        :type       subnet_id: ``str``

        :param      main: If true, means this is a main VPC route table.
        :type       main: ``bool``
        """

        self.id = id
        self.route_table_id = route_table_id
        self.subnet_id = subnet_id
        self.main = main

    def __repr__(self):
        return (('<EC2SubnetAssociation: id=%s>') % (self.id))


class BaseEC2NodeDriver(NodeDriver):
    """
    Base Amazon EC2 node driver.

    Used for main EC2 and other derivate driver classes to inherit from it.
    """

    connectionCls = EC2Connection
    features = {'create_node': ['ssh_key']}
    path = '/'

    NODE_STATE_MAP = {
        'pending': NodeState.PENDING,
        'running': NodeState.RUNNING,
        'shutting-down': NodeState.UNKNOWN,
        'terminated': NodeState.TERMINATED
    }

    def list_nodes(self, ex_node_ids=None, ex_filters=None):
        """
        List all nodes

        Ex_node_ids parameter is used to filter the list of
        nodes that should be returned. Only the nodes
        with the corresponding node ids will be returned.

        :param      ex_node_ids: List of ``node.id``
        :type       ex_node_ids: ``list`` of ``str``

        :param      ex_filters: The filters so that the response includes
                             information for only certain nodes.
        :type       ex_filters: ``dict``

        :rtype: ``list`` of :class:`Node`
        """

        params = {'Action': 'DescribeInstances'}

        if ex_node_ids:
            params.update(self._pathlist('InstanceId', ex_node_ids))

        if ex_filters:
            params.update(self._build_filters(ex_filters))

        elem = self.connection.request(self.path, params=params).object

        nodes = []
        for rs in findall(element=elem, xpath='reservationSet/item',
                          namespace=NAMESPACE):
            nodes += self._to_nodes(rs, 'instancesSet/item')

        nodes_elastic_ips_mappings = self.ex_describe_addresses(nodes)

        for node in nodes:
            ips = nodes_elastic_ips_mappings[node.id]
            node.public_ips.extend(ips)

        return nodes

    def list_sizes(self, location=None):
        available_types = REGION_DETAILS[self.region_name]['instance_types']
        sizes = []

        for instance_type in available_types:
            attributes = INSTANCE_TYPES[instance_type]
            attributes = copy.deepcopy(attributes)
            price = self._get_size_price(size_id=instance_type)
            attributes.update({'price': price})
            sizes.append(NodeSize(driver=self, **attributes))
        return sizes

    def list_images(self, location=None, ex_image_ids=None, ex_owner=None,
                    ex_executableby=None):
        """
        List all images
        @inherits: :class:`NodeDriver.list_images`

        Ex_image_ids parameter is used to filter the list of
        images that should be returned. Only the images
        with the corresponding image ids will be returned.

        Ex_owner parameter is used to filter the list of
        images that should be returned. Only the images
        with the corresponding owner will be returned.
        Valid values: amazon|aws-marketplace|self|all|aws id

        Ex_executableby parameter describes images for which
        the specified user has explicit launch permissions.
        The user can be an AWS account ID, self to return
        images for which the sender of the request has
        explicit launch permissions, or all to return
        images with public launch permissions.
        Valid values: all|self|aws id

        :param      ex_image_ids: List of ``NodeImage.id``
        :type       ex_image_ids: ``list`` of ``str``

        :param      ex_owner: Owner name
        :type       ex_owner: ``str``

        :param      ex_executableby: Executable by
        :type       ex_executableby: ``str``

        :rtype: ``list`` of :class:`NodeImage`
        """
        params = {'Action': 'DescribeImages'}

        if ex_owner:
            params.update({'Owner.1': ex_owner})

        if ex_executableby:
            params.update({'ExecutableBy.1': ex_executableby})

        if ex_image_ids:
            for index, image_id in enumerate(ex_image_ids):
                index += 1
                params.update({'ImageId.%s' % (index): image_id})

        images = self._to_images(
            self.connection.request(self.path, params=params).object
        )
        return images

    def get_image(self, image_id):
        """
        Get an image based on a image_id

        :param image_id: Image identifier
        :type image_id: ``str``

        :return: A NodeImage object
        :rtype: :class:`NodeImage`

        """
        images = self.list_images(ex_image_ids=[image_id])
        image = images[0]

        return image

    def list_locations(self):
        locations = []
        for index, availability_zone in \
                enumerate(self.ex_list_availability_zones()):
                    locations.append(EC2NodeLocation(
                        index, availability_zone.name, self.country, self,
                        availability_zone)
                    )
        return locations

    def list_volumes(self, node=None):
        params = {
            'Action': 'DescribeVolumes',
        }
        if node:
            filters = {'attachment.instance-id': node.id}
            params.update(self._build_filters(filters))

        response = self.connection.request(self.path, params=params).object
        volumes = [self._to_volume(el) for el in response.findall(
            fixxpath(xpath='volumeSet/item', namespace=NAMESPACE))
        ]
        return volumes

    def create_node(self, **kwargs):
        """
        Create a new EC2 node.

        Reference: http://bit.ly/8ZyPSy [docs.amazonwebservices.com]

        @inherits: :class:`NodeDriver.create_node`

        :keyword    ex_keyname: The name of the key pair
        :type       ex_keyname: ``str``

        :keyword    ex_userdata: User data
        :type       ex_userdata: ``str``

        :keyword    ex_security_groups: A list of names of security groups to
                                        assign to the node.
        :type       ex_security_groups:   ``list``

        :keyword    ex_metadata: Key/Value metadata to associate with a node
        :type       ex_metadata: ``dict``

        :keyword    ex_mincount: Minimum number of instances to launch
        :type       ex_mincount: ``int``

        :keyword    ex_maxcount: Maximum number of instances to launch
        :type       ex_maxcount: ``int``

        :keyword    ex_clienttoken: Unique identifier to ensure idempotency
        :type       ex_clienttoken: ``str``

        :keyword    ex_blockdevicemappings: ``list`` of ``dict`` block device
                    mappings.
        :type       ex_blockdevicemappings: ``list`` of ``dict``

        :keyword    ex_iamprofile: Name or ARN of IAM profile
        :type       ex_iamprofile: ``str``

        :keyword    ex_ebs_optimized: EBS-Optimized if True
        :type       ex_ebs_optimized: ``bool``

        :keyword    ex_subnet: The subnet to launch the instance into.
        :type       ex_subnet: :class:`.EC2Subnet`
        """
        image = kwargs["image"]
        size = kwargs["size"]
        params = {
            'Action': 'RunInstances',
            'ImageId': image.id,
            'MinCount': str(kwargs.get('ex_mincount', '1')),
            'MaxCount': str(kwargs.get('ex_maxcount', '1')),
            'InstanceType': size.id
        }

        if 'ex_security_groups' in kwargs and 'ex_securitygroup' in kwargs:
            raise ValueError('You can only supply ex_security_groups or'
                             ' ex_securitygroup')

        # ex_securitygroup is here for backward compatibility
        ex_security_groups = kwargs.get('ex_security_groups', None)
        ex_securitygroup = kwargs.get('ex_securitygroup', None)
        security_groups = ex_security_groups or ex_securitygroup

        if security_groups:
            if not isinstance(security_groups, (tuple, list)):
                security_groups = [security_groups]

            for sig in range(len(security_groups)):
                params['SecurityGroup.%d' % (sig + 1,)] =\
                    security_groups[sig]

        if 'location' in kwargs:
            availability_zone = getattr(kwargs['location'],
                                        'availability_zone', None)
            if availability_zone:
                if availability_zone.region_name != self.region_name:
                    raise AttributeError('Invalid availability zone: %s'
                                         % (availability_zone.name))
                params['Placement.AvailabilityZone'] = availability_zone.name

        if 'auth' in kwargs and 'ex_keyname' in kwargs:
            raise AttributeError('Cannot specify auth and ex_keyname together')

        if 'auth' in kwargs:
            auth = self._get_and_check_auth(kwargs['auth'])
            key = self.ex_find_or_import_keypair_by_key_material(auth.pubkey)
            params['KeyName'] = key['keyName']

        if 'ex_keyname' in kwargs:
            params['KeyName'] = kwargs['ex_keyname']

        if 'ex_userdata' in kwargs:
            params['UserData'] = base64.b64encode(b(kwargs['ex_userdata']))\
                .decode('utf-8')

        if 'ex_clienttoken' in kwargs:
            params['ClientToken'] = kwargs['ex_clienttoken']

        if 'ex_blockdevicemappings' in kwargs:
            params.update(self._get_block_device_mapping_params(
                          kwargs['ex_blockdevicemappings']))

        if 'ex_iamprofile' in kwargs:
            if not isinstance(kwargs['ex_iamprofile'], basestring):
                raise AttributeError('ex_iamprofile not string')

            if kwargs['ex_iamprofile'].startswith('arn:aws:iam:'):
                params['IamInstanceProfile.Arn'] = kwargs['ex_iamprofile']
            else:
                params['IamInstanceProfile.Name'] = kwargs['ex_iamprofile']

        if 'ex_ebs_optimized' in kwargs:
            params['EbsOptimized'] = kwargs['ex_ebs_optimized']

        if 'ex_subnet' in kwargs:
            params['SubnetId'] = kwargs['ex_subnet'].id

        object = self.connection.request(self.path, params=params).object
        nodes = self._to_nodes(object, 'instancesSet/item')

        for node in nodes:
            tags = {'Name': kwargs['name']}
            if 'ex_metadata' in kwargs:
                tags.update(kwargs['ex_metadata'])

            try:
                self.ex_create_tags(resource=node, tags=tags)
            except Exception:
                continue

            node.name = kwargs['name']
            node.extra.update({'tags': tags})

        if len(nodes) == 1:
            return nodes[0]
        else:
            return nodes

    def reboot_node(self, node):
        params = {'Action': 'RebootInstances'}
        params.update(self._pathlist('InstanceId', [node.id]))
        res = self.connection.request(self.path, params=params).object
        return self._get_boolean(res)

    def destroy_node(self, node):
        params = {'Action': 'TerminateInstances'}
        params.update(self._pathlist('InstanceId', [node.id]))
        res = self.connection.request(self.path, params=params).object
        return self._get_terminate_boolean(res)

    def create_volume(self, size, name, location=None, snapshot=None,
                      ex_volume_type='standard', ex_iops=None):
        """
        :param location: Datacenter in which to create a volume in.
        :type location: :class:`.ExEC2AvailabilityZone`

        :param ex_volume_type: Type of volume to create.
        :type ex_volume_type: ``str``

        :param iops: The number of I/O operations per second (IOPS)
                     that the volume supports. Only used if ex_volume_type
                     is io1.
        :type iops: ``int``
        """
        valid_volume_types = ['standard', 'io1', 'gp2']

        params = {
            'Action': 'CreateVolume',
            'Size': str(size)}

        if ex_volume_type and ex_volume_type not in valid_volume_types:
            raise ValueError('Invalid volume type specified: %s' %
                             (ex_volume_type))

        if location is not None:
            params['AvailabilityZone'] = location.availability_zone.name

        if ex_volume_type:
            params['VolumeType'] = ex_volume_type

        if ex_volume_type == 'io1' and ex_iops:
            params['Iops'] = ex_iops

        volume = self._to_volume(
            self.connection.request(self.path, params=params).object,
            name=name)

        if self.ex_create_tags(volume, {'Name': name}):
            volume.extra['tags']['Name'] = name

        return volume

    def attach_volume(self, node, volume, device):
        params = {
            'Action': 'AttachVolume',
            'VolumeId': volume.id,
            'InstanceId': node.id,
            'Device': device}

        self.connection.request(self.path, params=params)
        return True

    def detach_volume(self, volume):
        params = {
            'Action': 'DetachVolume',
            'VolumeId': volume.id}

        self.connection.request(self.path, params=params)
        return True

    def destroy_volume(self, volume):
        params = {
            'Action': 'DeleteVolume',
            'VolumeId': volume.id}
        response = self.connection.request(self.path, params=params).object
        return self._get_boolean(response)

    def create_volume_snapshot(self, volume, name=None):
        """
        Create snapshot from volume

        :param      volume: Instance of ``StorageVolume``
        :type       volume: ``StorageVolume``

        :param      name: Name of snapshot
        :type       name: ``str``

        :rtype: :class:`VolumeSnapshot`
        """
        params = {
            'Action': 'CreateSnapshot',
            'VolumeId': volume.id,
        }

        if name:
            params.update({
                'Description': name,
            })
        response = self.connection.request(self.path, params=params).object
        snapshot = self._to_snapshot(response, name)

        if name and self.ex_create_tags(snapshot, {'Name': name}):
            snapshot.extra['tags']['Name'] = name

        return snapshot

    def list_volume_snapshots(self, snapshot):
        return self.list_snapshots(snapshot)

    def list_snapshots(self, snapshot=None, owner=None):
        """
        Describe all snapshots.

        :param snapshot: If provided, only return snapshot information for the
                         provided snapshot.

        :param owner: Owner for snapshot: self|amazon|ID
        :type owner: ``str``

        :rtype: ``list`` of :class:`VolumeSnapshot`
        """
        params = {
            'Action': 'DescribeSnapshots',
        }
        if snapshot:
            params.update({
                'SnapshotId.1': snapshot.id,
            })
        if owner:
            params.update({
                'Owner.1': owner,
            })
        response = self.connection.request(self.path, params=params).object
        snapshots = self._to_snapshots(response)
        return snapshots

    def destroy_volume_snapshot(self, snapshot):
        params = {
            'Action': 'DeleteSnapshot',
            'SnapshotId': snapshot.id
        }
        response = self.connection.request(self.path, params=params).object
        return self._get_boolean(response)

    # Key pair management methods

    def list_key_pairs(self):
        params = {
            'Action': 'DescribeKeyPairs'
        }

        response = self.connection.request(self.path, params=params)
        elems = findall(element=response.object, xpath='keySet/item',
                        namespace=NAMESPACE)

        key_pairs = self._to_key_pairs(elems=elems)
        return key_pairs

    def get_key_pair(self, name):
        params = {
            'Action': 'DescribeKeyPairs',
            'KeyName': name
        }

        response = self.connection.request(self.path, params=params)
        elems = findall(element=response.object, xpath='keySet/item',
                        namespace=NAMESPACE)

        key_pair = self._to_key_pairs(elems=elems)[0]
        return key_pair

    def create_key_pair(self, name):
        params = {
            'Action': 'CreateKeyPair',
            'KeyName': name
        }

        response = self.connection.request(self.path, params=params)
        elem = response.object
        key_pair = self._to_key_pair(elem=elem)
        return key_pair

    def import_key_pair_from_string(self, name, key_material):
        base64key = ensure_string(base64.b64encode(b(key_material)))

        params = {
            'Action': 'ImportKeyPair',
            'KeyName': name,
            'PublicKeyMaterial': base64key
        }

        response = self.connection.request(self.path, params=params)
        elem = response.object
        key_pair = self._to_key_pair(elem=elem)
        return key_pair

    def delete_key_pair(self, key_pair):
        params = {
            'Action': 'DeleteKeyPair',
            'KeyName': key_pair.name
        }
        res = self.connection.request(self.path, params=params).object

        return self._get_boolean(res)

    def copy_image(self, image, source_region, name=None, description=None):
        """
        Copy an Amazon Machine Image from the specified source region
        to the current region.

        @inherits: :class:`NodeDriver.copy_image`

        :param      source_region: The region where the image resides
        :type       source_region: ``str``

        :param      image: Instance of class NodeImage
        :type       image: :class:`NodeImage`

        :param      name: The name of the new image
        :type       name: ``str``

        :param      description: The description of the new image
        :type       description: ``str``

        :return:    Instance of class ``NodeImage``
        :rtype:     :class:`NodeImage`
        """
        params = {'Action': 'CopyImage',
                  'SourceRegion': source_region,
                  'SourceImageId':    image.id}

        if name is not None:
            params['Name'] = name

        if description is not None:
            params['Description'] = description

        image = self._to_image(
            self.connection.request(self.path, params=params).object)

        return image

    def create_image(self, node, name, description=None, reboot=False,
                     block_device_mapping=None):
        """
        Create an Amazon Machine Image based off of an EBS-backed instance.

        @inherits: :class:`NodeDriver.create_image`

        :param      node: Instance of ``Node``
        :type       node: :class: `Node`

        :param      name: The name for the new image
        :type       name: ``str``

        :param      block_device_mapping: A dictionary of the disk layout
                                          An example of this dict is included
                                          below.
        :type       block_device_mapping: ``list`` of ``dict``

        :param      reboot: Whether or not to shutdown the instance before
                               creation. Amazon calls this NoReboot and
                               sets it to false by default to ensure a
                               clean image.
        :type       reboot: ``bool``

        :param      description: An optional description for the new image
        :type       description: ``str``

        An example block device mapping dictionary is included:

        mapping = [{'VirtualName': None,
                    'Ebs': {'VolumeSize': 10,
                            'VolumeType': 'standard',
                            'DeleteOnTermination': 'true'},
                            'DeviceName': '/dev/sda1'}]

        :return:    Instance of class ``NodeImage``
        :rtype:     :class:`NodeImage`
        """
        params = {'Action': 'CreateImage',
                  'InstanceId': node.id,
                  'Name': name,
                  'NoReboot': not reboot}

        if description is not None:
            params['Description'] = description

        if block_device_mapping is not None:
            params.update(self._get_block_device_mapping_params(
                block_device_mapping))

        image = self._to_image(
            self.connection.request(self.path, params=params).object)

        return image

    def delete_image(self, image):
        """
        Deletes an image at Amazon given a NodeImage object

        @inherits: :class:`NodeDriver.delete_image`

        :param image: Instance of ``NodeImage``
        :type image: :class: `NodeImage`

        :rtype:     ``bool``
        """
        params = {'Action': 'DeregisterImage',
                  'ImageId': image.id}

        response = self.connection.request(self.path, params=params).object
        return self._get_boolean(response)

    def ex_register_image(self, name, description=None, architecture=None,
                          image_location=None, root_device_name=None,
                          block_device_mapping=None, kernel_id=None,
                          ramdisk_id=None, virtualization_type=None):
        """
        Registers an Amazon Machine Image based off of an EBS-backed instance.
        Can also be used to create images from snapshots. More information
        can be found at http://goo.gl/hqZq0a.

        :param      name:  The name for the AMI being registered
        :type       name: ``str``

        :param      description: The description of the AMI (optional)
        :type       description: ``str``

        :param      architecture: The architecture of the AMI (i386/x86_64)
                                  (optional)
        :type       architecture: ``str``

        :param      image_location: The location of the AMI within Amazon S3
                                    Required if registering an instance
                                    store-backed AMI
        :type       image_location: ``str``

        :param      root_device_name: The device name for the root device
                                      Required if registering a EBS-backed AMI
        :type       root_device_name: ``str``

        :param      block_device_mapping: A dictionary of the disk layout
                                          (optional)
        :type       block_device_mapping: ``dict``

        :param      kernel_id: Kernel id for AMI (optional)
        :type       kernel_id: ``str``

        :param      ramdisk_id: RAM disk for AMI (optional)
        :type       ramdisk_id: ``str``

        :param      virtualization_type: The type of virtualization for the
                                         AMI you are registering, paravirt
                                         or hvm (optional)
        :type       virtualization_type: ``str``

        :rtype:     :class:`NodeImage`
        """

        params = {'Action': 'RegisterImage',
                  'Name': name}

        if description is not None:
            params['Description'] = description

        if architecture is not None:
            params['Architecture'] = architecture

        if image_location is not None:
            params['ImageLocation'] = image_location

        if root_device_name is not None:
            params['RootDeviceName'] = root_device_name

        if block_device_mapping is not None:
            params.update(self._get_block_device_mapping_params(
                          block_device_mapping))

        if kernel_id is not None:
            params['KernelId'] = kernel_id

        if ramdisk_id is not None:
            params['RamDiskId'] = ramdisk_id

        if virtualization_type is not None:
            params['VirtualizationType'] = virtualization_type

        image = self._to_image(
            self.connection.request(self.path, params=params).object
        )
        return image

    def ex_list_networks(self, network_ids=None, filters=None):
        """
        Return a list of :class:`EC2Network` objects for the
        current region.

        :param      network_ids: Return only networks matching the provided
                                 network IDs. If not specified, a list of all
                                 the networks in the corresponding region
                                 is returned.
        :type       network_ids: ``list``

        :param      filters: The filters so that the response includes
                             information for only certain networks.
        :type       filters: ``dict``

        :rtype:     ``list`` of :class:`EC2Network`
        """
        params = {'Action': 'DescribeVpcs'}

        if network_ids:
            params.update(self._pathlist('VpcId', network_ids))

        if filters:
            params.update(self._build_filters(filters))

        return self._to_networks(
            self.connection.request(self.path, params=params).object
        )

    def ex_create_network(self, cidr_block, name=None,
                          instance_tenancy='default'):
        """
        Create a network/VPC

        :param      cidr_block: The CIDR block assigned to the network
        :type       cidr_block: ``str``

        :param      name: An optional name for the network
        :type       name: ``str``

        :param      instance_tenancy: The allowed tenancy of instances launched
                                      into the VPC.
                                      Valid values: default/dedicated
        :type       instance_tenancy: ``str``

        :return:    Dictionary of network properties
        :rtype:     ``dict``
        """
        params = {'Action': 'CreateVpc',
                  'CidrBlock': cidr_block,
                  'InstanceTenancy':  instance_tenancy}

        response = self.connection.request(self.path, params=params).object
        element = response.findall(fixxpath(xpath='vpc',
                                            namespace=NAMESPACE))[0]

        network = self._to_network(element, name)

        if name and self.ex_create_tags(network, {'Name': name}):
            network.extra['tags']['Name'] = name

        return network

    def ex_delete_network(self, vpc):
        """
        Deletes a network/VPC.

        :param      vpc: VPC to delete.
        :type       vpc: :class:`.EC2Network`

        :rtype:     ``bool``
        """
        params = {'Action': 'DeleteVpc', 'VpcId': vpc.id}

        res = self.connection.request(self.path, params=params).object

        return self._get_boolean(res)

    def ex_list_subnets(self, subnet_ids=None, filters=None):
        """
        Return a list of :class:`EC2NetworkSubnet` objects for the
        current region.

        :param      subnet_ids: Return only subnets matching the provided
                                subnet IDs. If not specified, a list of all
                                the subnets in the corresponding region
                                is returned.
        :type       subnet_ids: ``list``

        :param      filters: The filters so that the response includes
                             information for only certain subnets.
        :type       filters: ``dict``

        :rtype:     ``list`` of :class:`EC2NetworkSubnet`
        """
        params = {'Action': 'DescribeSubnets'}

        if subnet_ids:
            params.update(self._pathlist('SubnetId', subnet_ids))

        if filters:
            params.update(self._build_filters(filters))

        return self._to_subnets(
            self.connection.request(self.path, params=params).object
        )

    def ex_create_subnet(self, vpc_id, cidr_block,
                         availability_zone, name=None):
        """
        Create a network subnet within a VPC

        :param      vpc_id: The ID of the VPC that the subnet should be
                            associated with
        :type       vpc_id: ``str``

        :param      cidr_block: The CIDR block assigned to the subnet
        :type       cidr_block: ``str``

        :param      availability_zone: The availability zone where the subnet
                                       should reside
        :type       availability_zone: ``str``

        :param      name: An optional name for the network
        :type       name: ``str``

        :rtype:     :class: `EC2NetworkSubnet`
        """
        params = {'Action': 'CreateSubnet',
                  'VpcId': vpc_id,
                  'CidrBlock': cidr_block,
                  'AvailabilityZone': availability_zone}

        response = self.connection.request(self.path, params=params).object
        element = response.findall(fixxpath(xpath='subnet',
                                            namespace=NAMESPACE))[0]

        subnet = self._to_subnet(element, name)

        if name and self.ex_create_tags(subnet, {'Name': name}):
            subnet.extra['tags']['Name'] = name

        return subnet

    def ex_delete_subnet(self, subnet):
        """
        Deletes a VPC subnet.

        :param      subnet: The subnet to delete
        :type       subnet: :class:`.EC2NetworkSubnet`

        :rtype:     ``bool``
        """
        params = {'Action': 'DeleteSubnet', 'SubnetId': subnet.id}

        res = self.connection.request(self.path, params=params).object

        return self._get_boolean(res)

    def ex_list_security_groups(self):
        """
        List existing Security Groups.

        @note: This is a non-standard extension API, and only works for EC2.

        :rtype: ``list`` of ``str``
        """
        params = {'Action': 'DescribeSecurityGroups'}
        response = self.connection.request(self.path, params=params).object

        groups = []
        for group in findall(element=response, xpath='securityGroupInfo/item',
                             namespace=NAMESPACE):
            name = findtext(element=group, xpath='groupName',
                            namespace=NAMESPACE)
            groups.append(name)

        return groups

    def ex_get_security_groups(self, group_ids=None,
                               group_names=None, filters=None):
        """
        Return a list of :class:`EC2SecurityGroup` objects for the
        current region.

        :param      group_ids: Return only groups matching the provided
                               group IDs.
        :type       group_ids: ``list``

        :param      group_names: Return only groups matching the provided
                                 group names.
        :type       group_ids: ``list``

        :param      filters: The filters so that the response includes
                             information for only specific security groups.
        :type       filters: ``dict``

        :rtype:     ``list`` of :class:`EC2SecurityGroup`
        """

        params = {'Action': 'DescribeSecurityGroups'}

        if group_ids:
            params.update(self._pathlist('GroupId', group_ids))

        if group_names:
            for name_idx, group_name in enumerate(group_names):
                name_idx += 1  # We want 1-based indexes
                name_key = 'GroupName.%s' % (name_idx)
                params[name_key] = group_name

        if filters:
            params.update(self._build_filters(filters))

        response = self.connection.request(self.path, params=params)
        return self._to_security_groups(response.object)

    def ex_create_security_group(self, name, description, vpc_id=None):
        """
        Creates a new Security Group in EC2-Classic or a targeted VPC.

        :param      name:        The name of the security group to Create.
                                 This must be unique.
        :type       name:        ``str``

        :param      description: Human readable description of a Security
                                 Group.
        :type       description: ``str``

        :param      vpc_id:      Optional identifier for VPC networks
        :type       vpc_id:      ``str``

        :rtype: ``dict``
        """
        params = {'Action': 'CreateSecurityGroup',
                  'GroupName': name,
                  'GroupDescription': description}

        if vpc_id is not None:
            params['VpcId'] = vpc_id

        response = self.connection.request(self.path, params=params).object
        group_id = findattr(element=response, xpath='groupId',
                            namespace=NAMESPACE)
        return {
            'group_id': group_id
        }

    def ex_delete_security_group_by_id(self, group_id):
        """
        Deletes a new Security Group using the group id.

        :param      group_id: The ID of the security group
        :type       group_id: ``str``

        :rtype: ``bool``
        """
        params = {'Action': 'DeleteSecurityGroup', 'GroupId': group_id}

        res = self.connection.request(self.path, params=params).object

        return self._get_boolean(res)

    def ex_delete_security_group_by_name(self, group_name):
        """
        Deletes a new Security Group using the group name.

        :param      group_name: The name of the security group
        :type       group_name: ``str``

        :rtype: ``bool``
        """
        params = {'Action': 'DeleteSecurityGroup', 'GroupName': group_name}

        res = self.connection.request(self.path, params=params).object

        return self._get_boolean(res)

    def ex_delete_security_group(self, name):
        """
        Wrapper method which calls ex_delete_security_group_by_name.

        :param      name: The name of the security group
        :type       name: ``str``

        :rtype: ``bool``
        """
        return self.ex_delete_security_group_by_name(name)

    def ex_authorize_security_group(self, name, from_port, to_port, cidr_ip,
                                    protocol='tcp'):
        """
        Edit a Security Group to allow specific traffic.

        @note: This is a non-standard extension API, and only works for EC2.

        :param      name: The name of the security group to edit
        :type       name: ``str``

        :param      from_port: The beginning of the port range to open
        :type       from_port: ``str``

        :param      to_port: The end of the port range to open
        :type       to_port: ``str``

        :param      cidr_ip: The ip to allow traffic for.
        :type       cidr_ip: ``str``

        :param      protocol: tcp/udp/icmp
        :type       protocol: ``str``

        :rtype: ``bool``
        """

        params = {'Action': 'AuthorizeSecurityGroupIngress',
                  'GroupName': name,
                  'IpProtocol': protocol,
                  'FromPort': str(from_port),
                  'ToPort': str(to_port),
                  'CidrIp': cidr_ip}
        try:
            res = self.connection.request(
                self.path, params=params.copy()).object
            return self._get_boolean(res)
        except Exception:
            e = sys.exc_info()[1]
            if e.args[0].find('InvalidPermission.Duplicate') == -1:
                raise e

    def ex_authorize_security_group_ingress(self, id, from_port, to_port,
                                            cidr_ips=None, group_pairs=None,
                                            protocol='tcp'):
        """
        Edit a Security Group to allow specific ingress traffic using
        CIDR blocks or either a group ID, group name or user ID (account).

        :param      id: The id of the security group to edit
        :type       id: ``str``

        :param      from_port: The beginning of the port range to open
        :type       from_port: ``int``

        :param      to_port: The end of the port range to open
        :type       to_port: ``int``

        :param      cidr_ips: The list of ip ranges to allow traffic for.
        :type       cidr_ips: ``list``

        :param      group_pairs: Source user/group pairs to allow traffic for.
                    More info can be found at http://goo.gl/stBHJF

                    EC2 Classic Example: To allow access from any system
                    associated with the default group on account 1234567890

                    [{'group_name': 'default', 'user_id': '1234567890'}]

                    VPC Example: Allow access from any system associated with
                    security group sg-47ad482e on your own account

                    [{'group_id': ' sg-47ad482e'}]
        :type       group_pairs: ``list`` of ``dict``

        :param      protocol: tcp/udp/icmp
        :type       protocol: ``str``

        :rtype: ``bool``
        """

        params = self._get_common_security_group_params(id,
                                                        protocol,
                                                        from_port,
                                                        to_port,
                                                        cidr_ips,
                                                        group_pairs)

        params["Action"] = 'AuthorizeSecurityGroupIngress'

        res = self.connection.request(self.path, params=params).object

        return self._get_boolean(res)

    def ex_authorize_security_group_egress(self, id, from_port, to_port,
                                           cidr_ips, group_pairs=None,
                                           protocol='tcp'):
        """
        Edit a Security Group to allow specific egress traffic using
        CIDR blocks or either a group ID, group name or user ID (account).
        This call is not supported for EC2 classic and only works for VPC
        groups.

        :param      id: The id of the security group to edit
        :type       id: ``str``

        :param      from_port: The beginning of the port range to open
        :type       from_port: ``int``

        :param      to_port: The end of the port range to open
        :type       to_port: ``int``

        :param      cidr_ips: The list of ip ranges to allow traffic for.
        :type       cidr_ips: ``list``

        :param      group_pairs: Source user/group pairs to allow traffic for.
                    More info can be found at http://goo.gl/stBHJF

                    EC2 Classic Example: To allow access from any system
                    associated with the default group on account 1234567890

                    [{'group_name': 'default', 'user_id': '1234567890'}]

                    VPC Example: Allow access from any system associated with
                    security group sg-47ad482e on your own account

                    [{'group_id': ' sg-47ad482e'}]
        :type       group_pairs: ``list`` of ``dict``

        :param      protocol: tcp/udp/icmp
        :type       protocol: ``str``

        :rtype: ``bool``
        """

        params = self._get_common_security_group_params(id,
                                                        protocol,
                                                        from_port,
                                                        to_port,
                                                        cidr_ips,
                                                        group_pairs)

        params["Action"] = 'AuthorizeSecurityGroupEgress'

        res = self.connection.request(self.path, params=params).object

        return self._get_boolean(res)

    def ex_revoke_security_group_ingress(self, id, from_port, to_port,
                                         cidr_ips=None, group_pairs=None,
                                         protocol='tcp'):
        """
        Edit a Security Group to revoke specific ingress traffic using
        CIDR blocks or either a group ID, group name or user ID (account).

        :param      id: The id of the security group to edit
        :type       id: ``str``

        :param      from_port: The beginning of the port range to open
        :type       from_port: ``int``

        :param      to_port: The end of the port range to open
        :type       to_port: ``int``

        :param      cidr_ips: The list of ip ranges to allow traffic for.
        :type       cidr_ips: ``list``

        :param      group_pairs: Source user/group pairs to allow traffic for.
                    More info can be found at http://goo.gl/stBHJF

                    EC2 Classic Example: To allow access from any system
                    associated with the default group on account 1234567890

                    [{'group_name': 'default', 'user_id': '1234567890'}]

                    VPC Example: Allow access from any system associated with
                    security group sg-47ad482e on your own account

                    [{'group_id': ' sg-47ad482e'}]
        :type       group_pairs: ``list`` of ``dict``

        :param      protocol: tcp/udp/icmp
        :type       protocol: ``str``

        :rtype: ``bool``
        """

        params = self._get_common_security_group_params(id,
                                                        protocol,
                                                        from_port,
                                                        to_port,
                                                        cidr_ips,
                                                        group_pairs)

        params["Action"] = 'RevokeSecurityGroupIngress'

        res = self.connection.request(self.path, params=params).object

        return self._get_boolean(res)

    def ex_revoke_security_group_egress(self, id, from_port, to_port,
                                        cidr_ips=None, group_pairs=None,
                                        protocol='tcp'):
        """
        Edit a Security Group to revoke specific egress traffic using
        CIDR blocks or either a group ID, group name or user ID (account).
        This call is not supported for EC2 classic and only works for
        VPC groups.

        :param      id: The id of the security group to edit
        :type       id: ``str``

        :param      from_port: The beginning of the port range to open
        :type       from_port: ``int``

        :param      to_port: The end of the port range to open
        :type       to_port: ``int``

        :param      cidr_ips: The list of ip ranges to allow traffic for.
        :type       cidr_ips: ``list``

        :param      group_pairs: Source user/group pairs to allow traffic for.
                    More info can be found at http://goo.gl/stBHJF

                    EC2 Classic Example: To allow access from any system
                    associated with the default group on account 1234567890

                    [{'group_name': 'default', 'user_id': '1234567890'}]

                    VPC Example: Allow access from any system associated with
                    security group sg-47ad482e on your own account

                    [{'group_id': ' sg-47ad482e'}]
        :type       group_pairs: ``list`` of ``dict``

        :param      protocol: tcp/udp/icmp
        :type       protocol: ``str``

        :rtype: ``bool``
        """

        params = self._get_common_security_group_params(id,
                                                        protocol,
                                                        from_port,
                                                        to_port,
                                                        cidr_ips,
                                                        group_pairs)

        params['Action'] = 'RevokeSecurityGroupEgress'

        res = self.connection.request(self.path, params=params).object

        return self._get_boolean(res)

    def ex_authorize_security_group_permissive(self, name):
        """
        Edit a Security Group to allow all traffic.

        @note: This is a non-standard extension API, and only works for EC2.

        :param      name: The name of the security group to edit
        :type       name: ``str``

        :rtype: ``list`` of ``str``
        """

        results = []
        params = {'Action': 'AuthorizeSecurityGroupIngress',
                  'GroupName': name,
                  'IpProtocol': 'tcp',
                  'FromPort': '0',
                  'ToPort': '65535',
                  'CidrIp': '0.0.0.0/0'}
        try:
            results.append(
                self.connection.request(self.path, params=params.copy()).object
            )
        except Exception:
            e = sys.exc_info()[1]
            if e.args[0].find("InvalidPermission.Duplicate") == -1:
                raise e
        params['IpProtocol'] = 'udp'

        try:
            results.append(
                self.connection.request(self.path, params=params.copy()).object
            )
        except Exception:
            e = sys.exc_info()[1]
            if e.args[0].find("InvalidPermission.Duplicate") == -1:
                raise e

        params.update({'IpProtocol': 'icmp', 'FromPort': '-1', 'ToPort': '-1'})

        try:
            results.append(
                self.connection.request(self.path, params=params.copy()).object
            )
        except Exception:
            e = sys.exc_info()[1]

            if e.args[0].find("InvalidPermission.Duplicate") == -1:
                raise e
        return results

    def ex_list_availability_zones(self, only_available=True):
        """
        Return a list of :class:`ExEC2AvailabilityZone` objects for the
        current region.

        Note: This is an extension method and is only available for EC2
        driver.

        :keyword  only_available: If true, return only availability zones
                                  with state 'available'
        :type     only_available: ``str``

        :rtype: ``list`` of :class:`ExEC2AvailabilityZone`
        """
        params = {'Action': 'DescribeAvailabilityZones'}

        filters = {'region-name': self.region_name}
        if only_available:
            filters['state'] = 'available'

        params.update(self._build_filters(filters))

        result = self.connection.request(self.path,
                                         params=params.copy()).object

        availability_zones = []
        for element in findall(element=result,
                               xpath='availabilityZoneInfo/item',
                               namespace=NAMESPACE):
            name = findtext(element=element, xpath='zoneName',
                            namespace=NAMESPACE)
            zone_state = findtext(element=element, xpath='zoneState',
                                  namespace=NAMESPACE)
            region_name = findtext(element=element, xpath='regionName',
                                   namespace=NAMESPACE)

            availability_zone = ExEC2AvailabilityZone(
                name=name,
                zone_state=zone_state,
                region_name=region_name
            )
            availability_zones.append(availability_zone)

        return availability_zones

    def ex_describe_tags(self, resource):
        """
        Return a dictionary of tags for a resource (Node or StorageVolume).

        :param  resource: resource which should be used
        :type   resource: :class:`Node` or :class:`StorageVolume`

        :return: dict Node tags
        :rtype: ``dict``
        """
        params = {'Action': 'DescribeTags'}

        filters = {
            'resource-id': resource.id,
            'resource-type': 'instance'
        }

        params.update(self._build_filters(filters))

        result = self.connection.request(self.path, params=params).object

        return self._get_resource_tags(result)

    def ex_create_tags(self, resource, tags):
        """
        Create tags for a resource (Node or StorageVolume).

        :param resource: Resource to be tagged
        :type resource: :class:`Node` or :class:`StorageVolume`

        :param tags: A dictionary or other mapping of strings to strings,
                     associating tag names with tag values.
        :type tags: ``dict``

        :rtype: ``bool``
        """
        if not tags:
            return

        params = {'Action': 'CreateTags',
                  'ResourceId.0': resource.id}
        for i, key in enumerate(tags):
            params['Tag.%d.Key' % i] = key
            params['Tag.%d.Value' % i] = tags[key]

        res = self.connection.request(self.path,
                                      params=params.copy()).object

        return self._get_boolean(res)

    def ex_delete_tags(self, resource, tags):
        """
        Delete tags from a resource.

        :param resource: Resource to be tagged
        :type resource: :class:`Node` or :class:`StorageVolume`

        :param tags: A dictionary or other mapping of strings to strings,
                     specifying the tag names and tag values to be deleted.
        :type tags: ``dict``

        :rtype: ``bool``
        """
        if not tags:
            return

        params = {'Action': 'DeleteTags',
                  'ResourceId.0': resource.id}
        for i, key in enumerate(tags):
            params['Tag.%d.Key' % i] = key
            params['Tag.%d.Value' % i] = tags[key]

        res = self.connection.request(self.path,
                                      params=params.copy()).object

        return self._get_boolean(res)

    def ex_get_metadata_for_node(self, node):
        """
        Return the metadata associated with the node.

        :param      node: Node instance
        :type       node: :class:`Node`

        :return: A dictionary or other mapping of strings to strings,
                 associating tag names with tag values.
        :rtype tags: ``dict``
        """
        return node.extra['tags']

    def ex_allocate_address(self, domain='standard'):
        """
        Allocate a new Elastic IP address for EC2 classic or VPC

        :param      domain: The domain to allocate the new address in
                            (standard/vpc)
        :type       domain: ``str``

        :return:    Instance of ElasticIP
        :rtype:     :class:`ElasticIP`
        """
        params = {'Action': 'AllocateAddress'}

        if domain == 'vpc':
            params['Domain'] = domain

        response = self.connection.request(self.path, params=params).object

        return self._to_address(response, only_associated=False)

    def ex_release_address(self, elastic_ip, domain=None):
        """
        Release an Elastic IP address using the IP (EC2-Classic) or
        using the allocation ID (VPC)

        :param      elastic_ip: Elastic IP instance
        :type       elastic_ip: :class:`ElasticIP`

        :param      domain: The domain where the IP resides (vpc only)
        :type       domain: ``str``

        :return:    True on success, False otherwise.
        :rtype:     ``bool``
        """
        params = {'Action': 'ReleaseAddress'}

        if domain is not None and domain != 'vpc':
            raise AttributeError('Domain can only be set to vpc')

        if domain is None:
            params['PublicIp'] = elastic_ip.ip
        else:
            params['AllocationId'] = elastic_ip.extra['allocation_id']

        response = self.connection.request(self.path, params=params).object
        return self._get_boolean(response)

    def ex_describe_all_addresses(self, only_associated=False):
        """
        Return all the Elastic IP addresses for this account
        optionally, return only addresses associated with nodes

        :param    only_associated: If true, return only those addresses
                                   that are associated with an instance.
        :type     only_associated: ``bool``

        :return:  List of ElasticIP instances.
        :rtype:   ``list`` of :class:`ElasticIP`
        """
        params = {'Action': 'DescribeAddresses'}

        response = self.connection.request(self.path, params=params).object

        # We will send our only_associated boolean over to
        # shape how the return data is sent back
        return self._to_addresses(response, only_associated)

    def ex_associate_address_with_node(self, node, elastic_ip, domain=None):
        """
        Associate an Elastic IP address with a particular node.

        :param      node: Node instance
        :type       node: :class:`Node`

        :param      elastic_ip: Elastic IP instance
        :type       elastic_ip: :class:`ElasticIP`

        :param      domain: The domain where the IP resides (vpc only)
        :type       domain: ``str``

        :return:    A string representation of the association ID which is
                    required for VPC disassociation. EC2/standard
                    addresses return None
        :rtype:     ``None`` or ``str``
        """
        params = {'Action': 'AssociateAddress', 'InstanceId': node.id}

        if domain is not None and domain != 'vpc':
            raise AttributeError('Domain can only be set to vpc')

        if domain is None:
            params.update({'PublicIp': elastic_ip.ip})
        else:
            params.update({'AllocationId': elastic_ip.extra['allocation_id']})

        response = self.connection.request(self.path, params=params).object
        association_id = findtext(element=response,
                                  xpath='associationId',
                                  namespace=NAMESPACE)
        return association_id

    def ex_associate_addresses(self, node, elastic_ip, domain=None):
        """
        Note: This method has been deprecated in favor of
        the ex_associate_address_with_node method.
        """

        return self.ex_associate_address_with_node(node=node,
                                                   elastic_ip=elastic_ip,
                                                   domain=domain)

    def ex_disassociate_address(self, elastic_ip, domain=None):
        """
        Disassociate an Elastic IP address using the IP (EC2-Classic)
        or the association ID (VPC)

        :param      elastic_ip: ElasticIP instance
        :type       elastic_ip: :class:`ElasticIP`

        :param      domain: The domain where the IP resides (vpc only)
        :type       domain: ``str``

        :return:    True on success, False otherwise.
        :rtype:     ``bool``
        """
        params = {'Action': 'DisassociateAddress'}

        if domain is not None and domain != 'vpc':
            raise AttributeError('Domain can only be set to vpc')

        if domain is None:
            params['PublicIp'] = elastic_ip.ip

        else:
            params['AssociationId'] = elastic_ip.extra['association_id']

        res = self.connection.request(self.path, params=params).object
        return self._get_boolean(res)

    def ex_describe_addresses(self, nodes):
        """
        Return Elastic IP addresses for all the nodes in the provided list.

        :param      nodes: List of :class:`Node` instances
        :type       nodes: ``list`` of :class:`Node`

        :return:    Dictionary where a key is a node ID and the value is a
                    list with the Elastic IP addresses associated with
                    this node.
        :rtype:     ``dict``
        """
        if not nodes:
            return {}

        params = {'Action': 'DescribeAddresses'}

        if len(nodes) == 1:
            self._add_instance_filter(params, nodes[0])

        result = self.connection.request(self.path, params=params).object

        node_instance_ids = [node.id for node in nodes]
        nodes_elastic_ip_mappings = {}

        # We will set only_associated to True so that we only get back
        # IPs which are associated with instances
        only_associated = True

        for node_id in node_instance_ids:
            nodes_elastic_ip_mappings.setdefault(node_id, [])
            for addr in self._to_addresses(result,
                                           only_associated):

                instance_id = addr.instance_id

                if node_id == instance_id:
                    nodes_elastic_ip_mappings[instance_id].append(
                        addr.ip)

        return nodes_elastic_ip_mappings

    def ex_describe_addresses_for_node(self, node):
        """
        Return a list of Elastic IP addresses associated with this node.

        :param      node: Node instance
        :type       node: :class:`Node`

        :return: list Elastic IP addresses attached to this node.
        :rtype: ``list`` of ``str``
        """
        node_elastic_ips = self.ex_describe_addresses([node])
        return node_elastic_ips[node.id]

    # Network interface management methods

    def ex_list_network_interfaces(self):
        """
        Return all network interfaces

        :return:    List of EC2NetworkInterface instances
        :rtype:     ``list`` of :class `EC2NetworkInterface`
        """
        params = {'Action': 'DescribeNetworkInterfaces'}

        return self._to_interfaces(
            self.connection.request(self.path, params=params).object
        )

    def ex_create_network_interface(self, subnet, name=None,
                                    description=None,
                                    private_ip_address=None):
        """
        Create a network interface within a VPC subnet.

        :param      subnet: EC2NetworkSubnet instance
        :type       subnet: :class:`EC2NetworkSubnet`

        :param      name:  Optional name of the interface
        :type       name:  ``str``

        :param      description:  Optional description of the network interface
        :type       description:  ``str``

        :param      private_ip_address: Optional address to assign as the
                                        primary private IP address of the
                                        interface. If one is not provided then
                                        Amazon will automatically auto-assign
                                        an available IP. EC2 allows assignment
                                        of multiple IPs, but this will be
                                        the primary.
        :type       private_ip_address: ``str``

        :return:    EC2NetworkInterface instance
        :rtype:     :class `EC2NetworkInterface`
        """
        params = {'Action': 'CreateNetworkInterface',
                  'SubnetId': subnet.id}

        if description:
            params['Description'] = description

        if private_ip_address:
            params['PrivateIpAddress'] = private_ip_address

        response = self.connection.request(self.path, params=params).object

        element = response.findall(fixxpath(xpath='networkInterface',
                                            namespace=NAMESPACE))[0]

        interface = self._to_interface(element, name)

        if name and self.ex_create_tags(interface, {'Name': name}):
            interface.extra['tags']['Name'] = name

        return interface

    def ex_delete_network_interface(self, network_interface):
        """
        Deletes a network interface.

        :param      network_interface: EC2NetworkInterface instance
        :type       network_interface: :class:`EC2NetworkInterface`

        :rtype:     ``bool``
        """
        params = {'Action': 'DeleteNetworkInterface',
                  'NetworkInterfaceId': network_interface.id}

        res = self.connection.request(self.path, params=params).object

        return self._get_boolean(res)

    def ex_attach_network_interface_to_node(self, network_interface,
                                            node, device_index):
        """
        Attatch a network interface to an instance.

        :param      network_interface: EC2NetworkInterface instance
        :type       network_interface: :class:`EC2NetworkInterface`

        :param      node: Node instance
        :type       node: :class:`Node`

        :param      device_index: The interface device index
        :type       device_index: ``int``

        :return:    String representation of the attachment id.
                    This is required to detach the interface.
        :rtype:     ``str``
        """
        params = {'Action': 'AttachNetworkInterface',
                  'NetworkInterfaceId': network_interface.id,
                  'InstanceId': node.id,
                  'DeviceIndex': device_index}

        response = self.connection.request(self.path, params=params).object
        attachment_id = findattr(element=response, xpath='attachmentId',
                                 namespace=NAMESPACE)

        return attachment_id

    def ex_detach_network_interface(self, attachment_id, force=False):
        """
        Detatch a network interface from an instance.

        :param      attachment_id: The attachment ID associated with the
                                   interface
        :type       attachment_id: ``str``

        :param      force: Forces the detachment.
        :type       force: ``bool``

        :return:    ``True`` on successful detachment, ``False`` otherwise.
        :rtype:     ``bool``
        """
        params = {'Action': 'DetachNetworkInterface',
                  'AttachmentId': attachment_id}

        if force:
            params['Force'] = True

        res = self.connection.request(self.path, params=params).object

        return self._get_boolean(res)

    def ex_modify_instance_attribute(self, node, attributes):
        """
        Modify node attributes.
        A list of valid attributes can be found at http://goo.gl/gxcj8

        :param      node: Node instance
        :type       node: :class:`Node`

        :param      attributes: Dictionary with node attributes
        :type       attributes: ``dict``

        :return: True on success, False otherwise.
        :rtype: ``bool``
        """
        attributes = attributes or {}
        attributes.update({'InstanceId': node.id})

        params = {'Action': 'ModifyInstanceAttribute'}
        params.update(attributes)

        res = self.connection.request(self.path,
                                      params=params.copy()).object

        return self._get_boolean(res)

    def ex_modify_image_attribute(self, image, attributes):
        """
        Modify image attributes.

        :param      image: NodeImage instance
        :type       image: :class:`NodeImage`

        :param      attributes: Dictionary with node attributes
        :type       attributes: ``dict``

        :return: True on success, False otherwise.
        :rtype: ``bool``
        """
        attributes = attributes or {}
        attributes.update({'ImageId': image.id})

        params = {'Action': 'ModifyImageAttribute'}
        params.update(attributes)

        res = self.connection.request(self.path,
                                      params=params.copy()).object

        return self._get_boolean(res)

    def ex_change_node_size(self, node, new_size):
        """
        Change the node size.
        Note: Node must be turned of before changing the size.

        :param      node: Node instance
        :type       node: :class:`Node`

        :param      new_size: NodeSize intance
        :type       new_size: :class:`NodeSize`

        :return: True on success, False otherwise.
        :rtype: ``bool``
        """
        if 'instancetype' in node.extra:
            current_instance_type = node.extra['instancetype']

            if current_instance_type == new_size.id:
                raise ValueError('New instance size is the same as' +
                                 'the current one')

        attributes = {'InstanceType.Value': new_size.id}
        return self.ex_modify_instance_attribute(node, attributes)

    def ex_start_node(self, node):
        """
        Start the node by passing in the node object, does not work with
        instance store backed instances

        :param      node: Node which should be used
        :type       node: :class:`Node`

        :rtype: ``bool``
        """
        params = {'Action': 'StartInstances'}
        params.update(self._pathlist('InstanceId', [node.id]))
        res = self.connection.request(self.path, params=params).object
        return self._get_state_boolean(res)

    def ex_stop_node(self, node):
        """
        Stop the node by passing in the node object, does not work with
        instance store backed instances

        :param      node: Node which should be used
        :type       node: :class:`Node`

        :rtype: ``bool``
        """
        params = {'Action': 'StopInstances'}
        params.update(self._pathlist('InstanceId', [node.id]))
        res = self.connection.request(self.path, params=params).object
        return self._get_state_boolean(res)

    def ex_get_console_output(self, node):
        """
        Get console output for the node.

        :param      node: Node which should be used
        :type       node: :class:`Node`

        :return:    Dictionary with the following keys:
                    - instance_id (``str``)
                    - timestamp (``datetime.datetime``) - ts of the last output
                    - output (``str``) - console output
        :rtype:     ``dict``
        """
        params = {
            'Action': 'GetConsoleOutput',
            'InstanceId': node.id
        }

        response = self.connection.request(self.path, params=params).object

        timestamp = findattr(element=response,
                             xpath='timestamp',
                             namespace=NAMESPACE)

        encoded_string = findattr(element=response,
                                  xpath='output',
                                  namespace=NAMESPACE)

        timestamp = parse_date(timestamp)

        if encoded_string:
            output = base64.b64decode(b(encoded_string)).decode('utf-8')
        else:
            # No console output
            output = None

        return {'instance_id': node.id,
                'timestamp': timestamp,
                'output': output}

    def ex_list_reserved_nodes(self):
        """
        List all reserved instances/nodes which can be purchased from Amazon
        for one or three year terms. Reservations are made at a region level
        and reduce the hourly charge for instances.

        More information can be found at http://goo.gl/ulXCC7.

        :rtype: ``list`` of :class:`.EC2ReservedNode`
        """
        params = {'Action': 'DescribeReservedInstances'}

        response = self.connection.request(self.path, params=params).object

        return self._to_reserved_nodes(response, 'reservedInstancesSet/item')

    # Account specific methods

    def ex_get_limits(self):
        """
        Retrieve account resource limits.

        :rtype: ``dict``
        """
        attributes = ['max-instances', 'max-elastic-ips',
                      'vpc-max-elastic-ips']
        params = {}
        params['Action'] = 'DescribeAccountAttributes'

        for index, attribute in enumerate(attributes):
            params['AttributeName.%s' % (index)] = attribute

        response = self.connection.request(self.path, params=params)
        data = response.object

        elems = data.findall(fixxpath(xpath='accountAttributeSet/item',
                                      namespace=NAMESPACE))

        result = {'resource': {}}

        for elem in elems:
            name = findtext(element=elem, xpath='attributeName',
                            namespace=NAMESPACE)
            value = findtext(element=elem,
                             xpath='attributeValueSet/item/attributeValue',
                             namespace=NAMESPACE)

            result['resource'][name] = int(value)

        return result

    # Deprecated extension methods

    def ex_list_keypairs(self):
        """
        Lists all the keypair names and fingerprints.

        :rtype: ``list`` of ``dict``
        """
        warnings.warn('This method has been deprecated in favor of '
                      'list_key_pairs method')

        key_pairs = self.list_key_pairs()

        result = []

        for key_pair in key_pairs:
            item = {
                'keyName': key_pair.name,
                'keyFingerprint': key_pair.fingerprint,
            }
            result.append(item)

        return result

    def ex_describe_all_keypairs(self):
        """
        Return names for all the available key pairs.

        @note: This is a non-standard extension API, and only works for EC2.

        :rtype: ``list`` of ``str``
        """
        names = [key_pair.name for key_pair in self.list_key_pairs()]
        return names

    def ex_describe_keypairs(self, name):
        """
        Here for backward compatibility.
        """
        return self.ex_describe_keypair(name=name)

    def ex_describe_keypair(self, name):
        """
        Describes a keypair by name.

        @note: This is a non-standard extension API, and only works for EC2.

        :param      name: The name of the keypair to describe.
        :type       name: ``str``

        :rtype: ``dict``
        """

        params = {
            'Action': 'DescribeKeyPairs',
            'KeyName.1': name
        }

        response = self.connection.request(self.path, params=params).object
        key_name = findattr(element=response, xpath='keySet/item/keyName',
                            namespace=NAMESPACE)
        fingerprint = findattr(element=response,
                               xpath='keySet/item/keyFingerprint',
                               namespace=NAMESPACE).strip()
        return {
            'keyName': key_name,
            'keyFingerprint': fingerprint
        }

    def ex_create_keypair(self, name):
        """
        Creates a new keypair

        @note: This is a non-standard extension API, and only works for EC2.

        :param      name: The name of the keypair to Create. This must be
            unique, otherwise an InvalidKeyPair.Duplicate exception is raised.
        :type       name: ``str``

        :rtype: ``dict``
        """
        warnings.warn('This method has been deprecated in favor of '
                      'create_key_pair method')

        key_pair = self.create_key_pair(name=name)

        result = {
            'keyMaterial': key_pair.private_key,
            'keyFingerprint': key_pair.fingerprint
        }

        return result

    def ex_delete_keypair(self, keypair):
        """
        Delete a key pair by name.

        @note: This is a non-standard extension API, and only works with EC2.

        :param      keypair: The name of the keypair to delete.
        :type       keypair: ``str``

        :rtype: ``bool``
        """
        warnings.warn('This method has been deprecated in favor of '
                      'delete_key_pair method')

        keypair = KeyPair(name=keypair, public_key=None, fingerprint=None,
                          driver=self)

        return self.delete_key_pair(keypair)

    def ex_import_keypair_from_string(self, name, key_material):
        """
        imports a new public key where the public key is passed in as a string

        @note: This is a non-standard extension API, and only works for EC2.

        :param      name: The name of the public key to import. This must be
         unique, otherwise an InvalidKeyPair.Duplicate exception is raised.
        :type       name: ``str``

        :param     key_material: The contents of a public key file.
        :type      key_material: ``str``

        :rtype: ``dict``
        """
        warnings.warn('This method has been deprecated in favor of '
                      'import_key_pair_from_string method')

        key_pair = self.import_key_pair_from_string(name=name,
                                                    key_material=key_material)

        result = {
            'keyName': key_pair.name,
            'keyFingerprint': key_pair.fingerprint
        }
        return result

    def ex_import_keypair(self, name, keyfile):
        """
        imports a new public key where the public key is passed via a filename

        @note: This is a non-standard extension API, and only works for EC2.

        :param      name: The name of the public key to import. This must be
         unique, otherwise an InvalidKeyPair.Duplicate exception is raised.
        :type       name: ``str``

        :param     keyfile: The filename with path of the public key to import.
        :type      keyfile: ``str``

        :rtype: ``dict``
        """
        warnings.warn('This method has been deprecated in favor of '
                      'import_key_pair_from_file method')

        key_pair = self.import_key_pair_from_file(name=name,
                                                  key_file_path=keyfile)

        result = {
            'keyName': key_pair.name,
            'keyFingerprint': key_pair.fingerprint
        }
        return result

    def ex_find_or_import_keypair_by_key_material(self, pubkey):
        """
        Given a public key, look it up in the EC2 KeyPair database. If it
        exists, return any information we have about it. Otherwise, create it.

        Keys that are created are named based on their comment and fingerprint.

        :rtype: ``dict``
        """
        key_fingerprint = get_pubkey_ssh2_fingerprint(pubkey)
        key_comment = get_pubkey_comment(pubkey, default='unnamed')
        key_name = '%s-%s' % (key_comment, key_fingerprint)

        key_pairs = self.list_key_pairs()
        key_pairs = [key_pair for key_pair in key_pairs if
                     key_pair.fingerprint == key_fingerprint]

        if len(key_pairs) >= 1:
            key_pair = key_pairs[0]
            result = {
                'keyName': key_pair.name,
                'keyFingerprint': key_pair.fingerprint
            }
        else:
            result = self.ex_import_keypair_from_string(key_name, pubkey)

        return result

    def ex_list_internet_gateways(self, gateway_ids=None, filters=None):
        """
        Describes available Internet gateways and whether or not they are
        attached to a VPC. These are required for VPC nodes to communicate
        over the Internet.

        :param      gateway_ids: Return only intenet gateways matching the
                                 provided internet gateway IDs. If not
                                 specified, a list of all the internet
                                 gateways in the corresponding region is
                                 returned.
        :type       gateway_ids: ``list``

        :param      filters: The filters so that the response includes
                             information for only certain gateways.
        :type       filters: ``dict``

        :rtype: ``list`` of :class:`.VPCInternetGateway`
        """
        params = {'Action': 'DescribeInternetGateways'}

        if gateway_ids:
            params.update(self._pathlist('InternetGatewayId', gateway_ids))

        if filters:
            params.update(self._build_filters(filters))

        response = self.connection.request(self.path, params=params).object

        return self._to_internet_gateways(response, 'internetGatewaySet/item')

    def ex_create_internet_gateway(self, name=None):
        """
        Delete a VPC Internet gateway

        :rtype:     ``bool``
        """
        params = {'Action': 'CreateInternetGateway'}

        resp = self.connection.request(self.path, params=params).object

        element = resp.findall(fixxpath(xpath='internetGateway',
                                        namespace=NAMESPACE))

        gateway = self._to_internet_gateway(element[0], name)

        if name and self.ex_create_tags(gateway, {'Name': name}):
            gateway.extra['tags']['Name'] = name

        return gateway

    def ex_delete_internet_gateway(self, gateway):
        """
        Delete a VPC Internet gateway

        :param      gateway: The gateway to delete
        :type       gateway: :class:`.VPCInternetGateway`

        :rtype:     ``bool``
        """
        params = {'Action': 'DeleteInternetGateway',
                  'InternetGatewayId': gateway.id}

        res = self.connection.request(self.path, params=params).object

        return self._get_boolean(res)

    def ex_attach_internet_gateway(self, gateway, network):
        """
        Attach a Internet gateway to a VPC

        :param      gateway: The gateway to attach
        :type       gateway: :class:`.VPCInternetGateway`

        :param      network: The VPC network to attach to
        :type       network: :class:`.EC2Network`

        :rtype:     ``bool``
        """
        params = {'Action': 'AttachInternetGateway',
                  'InternetGatewayId': gateway.id,
                  'VpcId': network.id}

        res = self.connection.request(self.path, params=params).object

        return self._get_boolean(res)

    def ex_detach_internet_gateway(self, gateway, network):
        """
        Detach a Internet gateway from a VPC

        :param      gateway: The gateway to detach
        :type       gateway: :class:`.VPCInternetGateway`

        :param      network: The VPC network to detach from
        :type       network: :class:`.EC2Network`

        :rtype:     ``bool``
        """
        params = {'Action': 'DetachInternetGateway',
                  'InternetGatewayId': gateway.id,
                  'VpcId': network.id}

        res = self.connection.request(self.path, params=params).object

        return self._get_boolean(res)

    def ex_list_route_tables(self, route_table_ids=None, filters=None):
        """
        Describes one or more of a VPC's route tables.
        These are are used to determine where network traffic is directed.

        :param      route_table_ids: Return only route tables matching the
                                provided route table IDs. If not specified,
                                a list of all the route tables in the
                                corresponding region is returned.
        :type       route_table_ids: ``list``

        :param      filters: The filters so that the response includes
                             information for only certain route tables.
        :type       filters: ``dict``

        :rtype: ``list`` of :class:`.EC2RouteTable`
        """
        params = {'Action': 'DescribeRouteTables'}

        if route_table_ids:
            params.update(self._pathlist('RouteTableId', route_table_ids))

        if filters:
            params.update(self._build_filters(filters))

        response = self.connection.request(self.path, params=params)

        return self._to_route_tables(response.object)

    def ex_create_route_table(self, network, name=None):
        """
        Create a route table within a VPC.

        :param      vpc_id: The VPC that the subnet should be created in.
        :type       vpc_id: :class:`.EC2Network`

        :rtype:     :class: `.EC2RouteTable`
        """
        params = {'Action': 'CreateRouteTable',
                  'VpcId': network.id}

        response = self.connection.request(self.path, params=params).object
        element = response.findall(fixxpath(xpath='routeTable',
                                            namespace=NAMESPACE))[0]

        route_table = self._to_route_table(element, name=name)

        if name and self.ex_create_tags(route_table, {'Name': name}):
            route_table.extra['tags']['Name'] = name

        return route_table

    def ex_delete_route_table(self, route_table):
        """
        Deletes a VPC route table.

        :param      route_table: The route table to delete.
        :type       route_table: :class:`.EC2RouteTable`

        :rtype:     ``bool``
        """

        params = {'Action': 'DeleteRouteTable',
                  'RouteTableId': route_table.id}

        res = self.connection.request(self.path, params=params).object

        return self._get_boolean(res)

    def ex_associate_route_table(self, route_table, subnet):
        """
        Associates a route table with a subnet within a VPC.

        Note: A route table can be associated with multiple subnets.

        :param      route_table: The route table to associate.
        :type       route_table: :class:`.EC2RouteTable`

        :param      subnet: The subnet to associate with.
        :type       subnet: :class:`.EC2Subnet`

        :return:    Route table association ID.
        :rtype:     ``str``
        """

        params = {'Action': 'AssociateRouteTable',
                  'RouteTableId': route_table.id,
                  'SubnetId': subnet.id}

        result = self.connection.request(self.path, params=params).object
        association_id = findtext(element=result,
                                  xpath='associationId',
                                  namespace=NAMESPACE)

        return association_id

    def ex_dissociate_route_table(self, subnet_association):
        """
        Dissociates a subnet from a route table.

        :param      subnet_association: The subnet association object or
                                        subnet association ID.
        :type       subnet_association: :class:`.EC2SubnetAssociation` or
                                        ``str``

        :rtype:     ``bool``
        """

        if isinstance(subnet_association, EC2SubnetAssociation):
            subnet_association_id = subnet_association.id
        else:
            subnet_association_id = subnet_association

        params = {'Action': 'DisassociateRouteTable',
                  'AssociationId': subnet_association_id}

        res = self.connection.request(self.path, params=params).object

        return self._get_boolean(res)

    def ex_replace_route_table_association(self, subnet_association,
                                           route_table):
        """
        Changes the route table associated with a given subnet in a VPC.

        Note: This method can be used to change which table is the main route
              table in the VPC (Specify the main route table's association ID
              and the route table to be the new main route table).

        :param      subnet_association: The subnet association object or
                                        subnet association ID.
        :type       subnet_association: :class:`.EC2SubnetAssociation` or
                                        ``str``

        :param      route_table: The new route table to associate.
        :type       route_table: :class:`.EC2RouteTable`

        :return:    New route table association ID.
        :rtype:     ``str``
        """

        if isinstance(subnet_association, EC2SubnetAssociation):
            subnet_association_id = subnet_association.id
        else:
            subnet_association_id = subnet_association

        params = {'Action': 'ReplaceRouteTableAssociation',
                  'AssociationId': subnet_association_id,
                  'RouteTableId': route_table.id}

        result = self.connection.request(self.path, params=params).object
        new_association_id = findtext(element=result,
                                      xpath='newAssociationId',
                                      namespace=NAMESPACE)

        return new_association_id

    def ex_create_route(self, route_table, cidr,
                        internet_gateway=None, node=None,
                        network_interface=None, vpc_peering_connection=None):
        """
        Creates a route entry in the route table.

        :param      route_table: The route table to create the route in.
        :type       route_table: :class:`.EC2RouteTable`

        :param      cidr: The CIDR block used for the destination match.
        :type       cidr: ``str``

        :param      internet_gateway: The internet gateway to route
                                      traffic through.
        :type       internet_gateway: :class:`.VPCInternetGateway`

        :param      node: The NAT instance to route traffic through.
        :type       node: :class:`Node`

        :param      network_interface: The network interface of the node
                                       to route traffic through.
        :type       network_interface: :class:`.EC2NetworkInterface`

        :param      vpc_peering_connection: The VPC peering connection.
        :type       vpc_peering_connection: :class:`.VPCPeeringConnection`

        :rtype:     ``bool``

        Note: You must specify one of the following: internet_gateway,
              node, network_interface, vpc_peering_connection.
        """

        params = {'Action': 'CreateRoute',
                  'RouteTableId': route_table.id,
                  'DestinationCidrBlock': cidr}

        if internet_gateway:
            params['GatewayId'] = internet_gateway.id

        if node:
            params['InstanceId'] = node.id

        if network_interface:
            params['NetworkInterfaceId'] = network_interface.id

        if vpc_peering_connection:
            params['VpcPeeringConnectionId'] = vpc_peering_connection.id

        res = self.connection.request(self.path, params=params).object

        return self._get_boolean(res)

    def ex_delete_route(self, route_table, cidr):
        """
        Deletes a route entry from the route table.

        :param      route_table: The route table to delete the route from.
        :type       route_table: :class:`.EC2RouteTable`

        :param      cidr: The CIDR block used for the destination match.
        :type       cidr: ``str``

        :rtype:     ``bool``
        """

        params = {'Action': 'DeleteRoute',
                  'RouteTableId': route_table.id,
                  'DestinationCidrBlock': cidr}

        res = self.connection.request(self.path, params=params).object

        return self._get_boolean(res)

    def ex_replace_route(self, route_table, cidr,
                         internet_gateway=None, node=None,
                         network_interface=None, vpc_peering_connection=None):
        """
        Replaces an existing route entry within a route table in a VPC.

        :param      route_table: The route table to replace the route in.
        :type       route_table: :class:`.EC2RouteTable`

        :param      cidr: The CIDR block used for the destination match.
        :type       cidr: ``str``

        :param      internet_gateway: The new internet gateway to route
                                       traffic through.
        :type       internet_gateway: :class:`.VPCInternetGateway`

        :param      node: The new NAT instance to route traffic through.
        :type       node: :class:`Node`

        :param      network_interface: The new network interface of the node
                                       to route traffic through.
        :type       network_interface: :class:`.EC2NetworkInterface`

        :param      vpc_peering_connection: The new VPC peering connection.
        :type       vpc_peering_connection: :class:`.VPCPeeringConnection`

        :rtype:     ``bool``

        Note: You must specify one of the following: internet_gateway,
              node, network_interface, vpc_peering_connection.
        """

        params = {'Action': 'ReplaceRoute',
                  'RouteTableId': route_table.id,
                  'DestinationCidrBlock': cidr}

        if internet_gateway:
            params['GatewayId'] = internet_gateway.id

        if node:
            params['InstanceId'] = node.id

        if network_interface:
            params['NetworkInterfaceId'] = network_interface.id

        if vpc_peering_connection:
            params['VpcPeeringConnectionId'] = vpc_peering_connection.id

        res = self.connection.request(self.path, params=params).object

        return self._get_boolean(res)

    def _to_nodes(self, object, xpath):
        return [self._to_node(el)
                for el in object.findall(fixxpath(xpath=xpath,
                                                  namespace=NAMESPACE))]

    def _to_node(self, element):
        try:
            state = self.NODE_STATE_MAP[findattr(element=element,
                                                 xpath="instanceState/name",
                                                 namespace=NAMESPACE)
                                        ]
        except KeyError:
            state = NodeState.UNKNOWN

        instance_id = findtext(element=element, xpath='instanceId',
                               namespace=NAMESPACE)
        public_ip = findtext(element=element, xpath='ipAddress',
                             namespace=NAMESPACE)
        public_ips = [public_ip] if public_ip else []
        private_ip = findtext(element=element, xpath='privateIpAddress',
                              namespace=NAMESPACE)
        private_ips = [private_ip] if private_ip else []
        product_codes = []
        for p in findall(element=element,
                         xpath="productCodesSet/item/productCode",
                         namespace=NAMESPACE):
            product_codes.append(p)

        # Get our tags
        tags = self._get_resource_tags(element)
        name = tags.get('Name', instance_id)

        # Get our extra dictionary
        extra = self._get_extra_dict(
            element, RESOURCE_EXTRA_ATTRIBUTES_MAP['node'])

        # Add additional properties to our extra dictionary
        extra['block_device_mapping'] = self._to_device_mappings(element)
        extra['groups'] = self._get_security_groups(element)
        extra['network_interfaces'] = self._to_interfaces(element)
        extra['product_codes'] = product_codes
        extra['tags'] = tags

        return Node(id=instance_id, name=name, state=state,
                    public_ips=public_ips, private_ips=private_ips,
                    driver=self.connection.driver, extra=extra)

    def _to_images(self, object):
        return [self._to_image(el) for el in object.findall(
            fixxpath(xpath='imagesSet/item', namespace=NAMESPACE))
        ]

    def _to_image(self, element):

        id = findtext(element=element, xpath='imageId', namespace=NAMESPACE)
        name = findtext(element=element, xpath='name', namespace=NAMESPACE)

        # Build block device mapping
        block_device_mapping = self._to_device_mappings(element)

        # Get our tags
        tags = self._get_resource_tags(element)

        # Get our extra dictionary
        extra = self._get_extra_dict(
            element, RESOURCE_EXTRA_ATTRIBUTES_MAP['image'])

        # Add our tags and block device mapping
        extra['tags'] = tags
        extra['block_device_mapping'] = block_device_mapping

        return NodeImage(id=id, name=name, driver=self, extra=extra)

    def _to_volume(self, element, name=None):
        """
        Parse the XML element and return a StorageVolume object.

        :param      name: An optional name for the volume. If not provided
                          then either tag with a key "Name" or volume ID
                          will be used (which ever is available first in that
                          order).
        :type       name: ``str``

        :rtype:     :class:`StorageVolume`
        """
        volId = findtext(element=element, xpath='volumeId',
                         namespace=NAMESPACE)
        size = findtext(element=element, xpath='size', namespace=NAMESPACE)

        # Get our tags
        tags = self._get_resource_tags(element)

        # If name was not passed into the method then
        # fall back then use the volume id
        name = name if name else tags.get('Name', volId)

        # Get our extra dictionary
        extra = self._get_extra_dict(
            element, RESOURCE_EXTRA_ATTRIBUTES_MAP['volume'])

        extra['tags'] = tags

        return StorageVolume(id=volId,
                             name=name,
                             size=int(size),
                             driver=self,
                             extra=extra)

    def _to_snapshots(self, response):
        return [self._to_snapshot(el) for el in response.findall(
            fixxpath(xpath='snapshotSet/item', namespace=NAMESPACE))
        ]

    def _to_snapshot(self, element, name=None):
        snapId = findtext(element=element, xpath='snapshotId',
                          namespace=NAMESPACE)
        size = findtext(element=element, xpath='volumeSize',
                        namespace=NAMESPACE)

        # Get our tags
        tags = self._get_resource_tags(element)

        # If name was not passed into the method then
        # fall back then use the snapshot id
        name = name if name else tags.get('Name', snapId)

        # Get our extra dictionary
        extra = self._get_extra_dict(
            element, RESOURCE_EXTRA_ATTRIBUTES_MAP['snapshot'])

        # Add tags and name to the extra dict
        extra['tags'] = tags
        extra['name'] = name

        return VolumeSnapshot(snapId, size=int(size),
                              driver=self, extra=extra)

    def _to_key_pairs(self, elems):
        key_pairs = [self._to_key_pair(elem=elem) for elem in elems]
        return key_pairs

    def _to_key_pair(self, elem):
        name = findtext(element=elem, xpath='keyName', namespace=NAMESPACE)
        fingerprint = findtext(element=elem, xpath='keyFingerprint',
                               namespace=NAMESPACE).strip()
        private_key = findtext(element=elem, xpath='keyMaterial',
                               namespace=NAMESPACE)

        key_pair = KeyPair(name=name,
                           public_key=None,
                           fingerprint=fingerprint,
                           private_key=private_key,
                           driver=self)
        return key_pair

    def _to_security_groups(self, response):
        return [self._to_security_group(el) for el in response.findall(
            fixxpath(xpath='securityGroupInfo/item', namespace=NAMESPACE))
        ]

    def _to_security_group(self, element):
        # security group id
        sg_id = findtext(element=element,
                         xpath='groupId',
                         namespace=NAMESPACE)

        # security group name
        name = findtext(element=element,
                        xpath='groupName',
                        namespace=NAMESPACE)

        # Get our tags
        tags = self._get_resource_tags(element)

        # Get our extra dictionary
        extra = self._get_extra_dict(
            element, RESOURCE_EXTRA_ATTRIBUTES_MAP['security_group'])

        # Add tags to the extra dict
        extra['tags'] = tags

        # Get ingress rules
        ingress_rules = self._to_security_group_rules(
            element, 'ipPermissions/item'
        )

        # Get egress rules
        egress_rules = self._to_security_group_rules(
            element, 'ipPermissionsEgress/item'
        )

        return EC2SecurityGroup(sg_id, name, ingress_rules,
                                egress_rules, extra=extra)

    def _to_security_group_rules(self, element, xpath):
        return [self._to_security_group_rule(el) for el in element.findall(
            fixxpath(xpath=xpath, namespace=NAMESPACE))
        ]

    def _to_security_group_rule(self, element):
        """
        Parse the XML element and return a SecurityGroup object.

        :rtype:     :class:`EC2SecurityGroup`
        """

        rule = {}
        rule['protocol'] = findtext(element=element,
                                    xpath='ipProtocol',
                                    namespace=NAMESPACE)

        rule['from_port'] = findtext(element=element,
                                     xpath='fromPort',
                                     namespace=NAMESPACE)

        rule['to_port'] = findtext(element=element,
                                   xpath='toPort',
                                   namespace=NAMESPACE)

        # get security groups
        elements = element.findall(fixxpath(
            xpath='groups/item',
            namespace=NAMESPACE
        ))

        rule['group_pairs'] = []

        for element in elements:
            item = {
                'user_id': findtext(
                    element=element,
                    xpath='userId',
                    namespace=NAMESPACE),
                'group_id': findtext(
                    element=element,
                    xpath='groupId',
                    namespace=NAMESPACE),
                'group_name': findtext(
                    element=element,
                    xpath='groupName',
                    namespace=NAMESPACE)
            }
            rule['group_pairs'].append(item)

        # get ip ranges
        elements = element.findall(fixxpath(
            xpath='ipRanges/item',
            namespace=NAMESPACE
        ))

        rule['cidr_ips'] = [
            findtext(
                element=element,
                xpath='cidrIp',
                namespace=NAMESPACE
            ) for element in elements]

        return rule

    def _to_networks(self, response):
        return [self._to_network(el) for el in response.findall(
            fixxpath(xpath='vpcSet/item', namespace=NAMESPACE))
        ]

    def _to_network(self, element, name=None):
        # Get the network id
        vpc_id = findtext(element=element,
                          xpath='vpcId',
                          namespace=NAMESPACE)

        # Get our tags
        tags = self._get_resource_tags(element)

        # Set our name if the Name key/value if available
        # If we don't get anything back then use the vpc_id
        name = name if name else tags.get('Name', vpc_id)

        cidr_block = findtext(element=element,
                              xpath='cidrBlock',
                              namespace=NAMESPACE)

        # Get our extra dictionary
        extra = self._get_extra_dict(
            element, RESOURCE_EXTRA_ATTRIBUTES_MAP['network'])

        # Add tags to the extra dict
        extra['tags'] = tags

        return EC2Network(vpc_id, name, cidr_block, extra=extra)

    def _to_addresses(self, response, only_associated):
        """
        Builds a list of dictionaries containing elastic IP properties.

        :param    only_associated: If true, return only those addresses
                                   that are associated with an instance.
                                   If false, return all addresses.
        :type     only_associated: ``bool``

        :rtype:   ``list`` of :class:`ElasticIP`
        """
        addresses = []
        for el in response.findall(fixxpath(xpath='addressesSet/item',
                                            namespace=NAMESPACE)):
            addr = self._to_address(el, only_associated)
            if addr is not None:
                addresses.append(addr)

        return addresses

    def _to_address(self, element, only_associated):
        instance_id = findtext(element=element, xpath='instanceId',
                               namespace=NAMESPACE)

        public_ip = findtext(element=element,
                             xpath='publicIp',
                             namespace=NAMESPACE)

        domain = findtext(element=element,
                          xpath='domain',
                          namespace=NAMESPACE)

        # Build our extra dict
        extra = self._get_extra_dict(
            element, RESOURCE_EXTRA_ATTRIBUTES_MAP['elastic_ip'])

        # Return NoneType if only associated IPs are requested
        if only_associated and not instance_id:
            return None

        return ElasticIP(public_ip, domain, instance_id, extra=extra)

    def _to_subnets(self, response):
        return [self._to_subnet(el) for el in response.findall(
            fixxpath(xpath='subnetSet/item', namespace=NAMESPACE))
        ]

    def _to_subnet(self, element, name=None):
        # Get the subnet ID
        subnet_id = findtext(element=element,
                             xpath='subnetId',
                             namespace=NAMESPACE)

        # Get our tags
        tags = self._get_resource_tags(element)

        # If we don't get anything back then use the subnet_id
        name = name if name else tags.get('Name', subnet_id)

        state = findtext(element=element,
                         xpath='state',
                         namespace=NAMESPACE)

        # Get our extra dictionary
        extra = self._get_extra_dict(
            element, RESOURCE_EXTRA_ATTRIBUTES_MAP['subnet'])

        # Also include our tags
        extra['tags'] = tags

        return EC2NetworkSubnet(subnet_id, name, state, extra=extra)

    def _to_interfaces(self, response):
        return [self._to_interface(el) for el in response.findall(
            fixxpath(xpath='networkInterfaceSet/item', namespace=NAMESPACE))
        ]

    def _to_interface(self, element, name=None):
        """
        Parse the XML element and return a EC2NetworkInterface object.

        :param      name: An optional name for the interface. If not provided
                          then either tag with a key "Name" or the interface ID
                          will be used (whichever is available first in that
                          order).
        :type       name: ``str``

        :rtype:     :class: `EC2NetworkInterface`
        """

        interface_id = findtext(element=element,
                                xpath='networkInterfaceId',
                                namespace=NAMESPACE)

        state = findtext(element=element,
                         xpath='status',
                         namespace=NAMESPACE)

        # Get tags
        tags = self._get_resource_tags(element)

        name = name if name else tags.get('Name', interface_id)

        # Build security groups
        groups = self._get_security_groups(element)

        # Build private IPs
        priv_ips = []
        for item in findall(element=element,
                            xpath='privateIpAddressesSet/item',
                            namespace=NAMESPACE):

            priv_ips.append({'private_ip': findtext(element=item,
                                                    xpath='privateIpAddress',
                                                    namespace=NAMESPACE),
                            'private_dns': findtext(element=item,
                                                    xpath='privateDnsName',
                                                    namespace=NAMESPACE),
                             'primary': findtext(element=item,
                                                 xpath='primary',
                                                 namespace=NAMESPACE)})

        # Build our attachment dictionary which we will add into extra later
        attributes_map = \
            RESOURCE_EXTRA_ATTRIBUTES_MAP['network_interface_attachment']
        attachment = self._get_extra_dict(element, attributes_map)

        # Build our extra dict
        attributes_map = RESOURCE_EXTRA_ATTRIBUTES_MAP['network_interface']
        extra = self._get_extra_dict(element, attributes_map)

        # Include our previously built items as well
        extra['tags'] = tags
        extra['attachment'] = attachment
        extra['private_ips'] = priv_ips
        extra['groups'] = groups

        return EC2NetworkInterface(interface_id, name, state, extra=extra)

    def _to_reserved_nodes(self, object, xpath):
        return [self._to_reserved_node(el)
                for el in object.findall(fixxpath(xpath=xpath,
                                                  namespace=NAMESPACE))]

    def _to_reserved_node(self, element):
        """
        Build an EC2ReservedNode object using the reserved instance properties.
        Information on these properties can be found at http://goo.gl/ulXCC7.
        """

        # Get our extra dictionary
        extra = self._get_extra_dict(
            element, RESOURCE_EXTRA_ATTRIBUTES_MAP['reserved_node'])

        try:
            size = [size for size in self.list_sizes() if
                    size.id == extra['instance_type']][0]
        except IndexError:
            size = None

        return EC2ReservedNode(id=findtext(element=element,
                                           xpath='reservedInstancesId',
                                           namespace=NAMESPACE),
                               state=findattr(element=element,
                                              xpath='state',
                                              namespace=NAMESPACE),
                               driver=self,
                               size=size,
                               extra=extra)

    def _to_device_mappings(self, object):
        return [self._to_device_mapping(el) for el in object.findall(
            fixxpath(xpath='blockDeviceMapping/item', namespace=NAMESPACE))
        ]

    def _to_device_mapping(self, element):
        """
        Parse the XML element and return a dictionary of device properties.
        Additional information can be found at http://goo.gl/GjWYBf.

        @note: EBS volumes do not have a virtual name. Only ephemeral
               disks use this property.
        :rtype:     ``dict``
        """
        mapping = {}

        mapping['device_name'] = findattr(element=element,
                                          xpath='deviceName',
                                          namespace=NAMESPACE)

        mapping['virtual_name'] = findattr(element=element,
                                           xpath='virtualName',
                                           namespace=NAMESPACE)

        # If virtual name does not exist then this is an EBS volume.
        # Build the EBS dictionary leveraging the _get_extra_dict method.
        if mapping['virtual_name'] is None:
            mapping['ebs'] = self._get_extra_dict(
                element, RESOURCE_EXTRA_ATTRIBUTES_MAP['ebs_volume'])

        return mapping

    def _to_internet_gateways(self, object, xpath):
        return [self._to_internet_gateway(el)
                for el in object.findall(fixxpath(xpath=xpath,
                                                  namespace=NAMESPACE))]

    def _to_internet_gateway(self, element, name=None):
        id = findtext(element=element,
                      xpath='internetGatewayId',
                      namespace=NAMESPACE)

        vpc_id = findtext(element=element,
                          xpath='attachmentSet/item/vpcId',
                          namespace=NAMESPACE)

        state = findtext(element=element,
                         xpath='attachmentSet/item/state',
                         namespace=NAMESPACE)

        # If there's no attachment state, let's
        # set it to available
        if not state:
            state = 'available'

        # Get our tags
        tags = self._get_resource_tags(element)

        # If name was not passed into the method then
        # fall back then use the gateway id
        name = name if name else tags.get('Name', id)

        return VPCInternetGateway(id=id, name=name, vpc_id=vpc_id,
                                  state=state, driver=self.connection.driver,
                                  extra={'tags': tags})

    def _to_route_tables(self, response):
        return [self._to_route_table(el) for el in response.findall(
            fixxpath(xpath='routeTableSet/item', namespace=NAMESPACE))
        ]

    def _to_route_table(self, element, name=None):
        # route table id
        route_table_id = findtext(element=element,
                                  xpath='routeTableId',
                                  namespace=NAMESPACE)

        # Get our tags
        tags = self._get_resource_tags(element)

        # Get our extra dictionary
        extra = self._get_extra_dict(
            element, RESOURCE_EXTRA_ATTRIBUTES_MAP['route_table'])

        # Add tags to the extra dict
        extra['tags'] = tags

        # Get routes
        routes = self._to_routes(element, 'routeSet/item')

        # Get subnet associations
        subnet_associations = self._to_subnet_associations(
            element, 'associationSet/item')

        # Get propagating routes virtual private gateways (VGW) IDs
        propagating_gateway_ids = []
        for el in element.findall(fixxpath(xpath='propagatingVgwSet/item',
                                           namespace=NAMESPACE)):
            propagating_gateway_ids.append(findtext(element=el,
                                                    xpath='gatewayId',
                                                    namespace=NAMESPACE))

        name = name if name else tags.get('Name', id)

        return EC2RouteTable(route_table_id, name, routes, subnet_associations,
                             propagating_gateway_ids, extra=extra)

    def _to_routes(self, element, xpath):
        return [self._to_route(el) for el in element.findall(
            fixxpath(xpath=xpath, namespace=NAMESPACE))
        ]

    def _to_route(self, element):
        """
        Parse the XML element and return a route object

        :rtype:     :class: `EC2Route`
        """

        destination_cidr = findtext(element=element,
                                    xpath='destinationCidrBlock',
                                    namespace=NAMESPACE)

        gateway_id = findtext(element=element,
                              xpath='gatewayId',
                              namespace=NAMESPACE)

        instance_id = findtext(element=element,
                               xpath='instanceId',
                               namespace=NAMESPACE)

        owner_id = findtext(element=element,
                            xpath='instanceOwnerId',
                            namespace=NAMESPACE)

        interface_id = findtext(element=element,
                                xpath='networkInterfaceId',
                                namespace=NAMESPACE)

        state = findtext(element=element,
                         xpath='state',
                         namespace=NAMESPACE)

        origin = findtext(element=element,
                          xpath='origin',
                          namespace=NAMESPACE)

        vpc_peering_connection_id = findtext(element=element,
                                             xpath='vpcPeeringConnectionId',
                                             namespace=NAMESPACE)

        return EC2Route(destination_cidr, gateway_id, instance_id, owner_id,
                        interface_id, state, origin, vpc_peering_connection_id)

    def _to_subnet_associations(self, element, xpath):
        return [self._to_subnet_association(el) for el in element.findall(
            fixxpath(xpath=xpath, namespace=NAMESPACE))
        ]

    def _to_subnet_association(self, element):
        """
        Parse the XML element and return a route table association object

        :rtype:     :class: `EC2SubnetAssociation`
        """

        association_id = findtext(element=element,
                                  xpath='routeTableAssociationId',
                                  namespace=NAMESPACE)

        route_table_id = findtext(element=element,
                                  xpath='routeTableId',
                                  namespace=NAMESPACE)

        subnet_id = findtext(element=element,
                             xpath='subnetId',
                             namespace=NAMESPACE)

        main = findtext(element=element,
                        xpath='main',
                        namespace=NAMESPACE)

        main = True if main else False

        return EC2SubnetAssociation(association_id, route_table_id,
                                    subnet_id, main)

    def _pathlist(self, key, arr):
        """
        Converts a key and an array of values into AWS query param format.
        """
        params = {}
        i = 0

        for value in arr:
            i += 1
            params['%s.%s' % (key, i)] = value

        return params

    def _get_boolean(self, element):
        tag = '{%s}%s' % (NAMESPACE, 'return')
        return element.findtext(tag) == 'true'

    def _get_terminate_boolean(self, element):
        status = element.findtext(".//{%s}%s" % (NAMESPACE, 'name'))
        return any([term_status == status
                    for term_status
                    in ('shutting-down', 'terminated')])

    def _add_instance_filter(self, params, node):
        """
        Add instance filter to the provided params dictionary.
        """
        filters = {'instance-id': node.id}
        params.update(self._build_filters(filters))

        return params

    def _get_state_boolean(self, element):
        """
        Checks for the instances's state
        """
        state = findall(element=element,
                        xpath='instancesSet/item/currentState/name',
                        namespace=NAMESPACE)[0].text

        return state in ('stopping', 'pending', 'starting')

    def _get_extra_dict(self, element, mapping):
        """
        Extract attributes from the element based on rules provided in the
        mapping dictionary.

        :param      element: Element to parse the values from.
        :type       element: xml.etree.ElementTree.Element.

        :param      mapping: Dictionary with the extra layout
        :type       node: :class:`Node`

        :rtype: ``dict``
        """
        extra = {}
        for attribute, values in mapping.items():
            transform_func = values['transform_func']
            value = findattr(element=element,
                             xpath=values['xpath'],
                             namespace=NAMESPACE)
            if value is not None:
                extra[attribute] = transform_func(value)
            else:
                extra[attribute] = None

        return extra

    def _get_resource_tags(self, element):
        """
        Parse tags from the provided element and return a dictionary with
        key/value pairs.

        :rtype: ``dict``
        """
        tags = {}

        # Get our tag set by parsing the element
        tag_set = findall(element=element,
                          xpath='tagSet/item',
                          namespace=NAMESPACE)

        for tag in tag_set:
            key = findtext(element=tag,
                           xpath='key',
                           namespace=NAMESPACE)

            value = findtext(element=tag,
                             xpath='value',
                             namespace=NAMESPACE)

            tags[key] = value

        return tags

    def _get_block_device_mapping_params(self, block_device_mapping):
        """
        Return a list of dictionaries with query parameters for
        a valid block device mapping.

        :param      mapping: List of dictionaries with the drive layout
        :type       mapping: ``list`` or ``dict``

        :return:    Dictionary representation of the drive mapping
        :rtype:     ``dict``
        """

        if not isinstance(block_device_mapping, (list, tuple)):
            raise AttributeError(
                'block_device_mapping not list or tuple')

        params = {}

        for idx, mapping in enumerate(block_device_mapping):
            idx += 1  # We want 1-based indexes
            if not isinstance(mapping, dict):
                raise AttributeError(
                    'mapping %s in block_device_mapping '
                    'not a dict' % mapping)
            for k, v in mapping.items():
                if not isinstance(v, dict):
                    params['BlockDeviceMapping.%d.%s' % (idx, k)] = str(v)
                else:
                    for key, value in v.items():
                        params['BlockDeviceMapping.%d.%s.%s'
                               % (idx, k, key)] = str(value)
        return params

    def _get_common_security_group_params(self, group_id, protocol,
                                          from_port, to_port, cidr_ips,
                                          group_pairs):
        """
        Return a dictionary with common query parameters which are used when
        operating on security groups.

        :rtype: ``dict``
        """
        params = {'GroupId': group_id,
                  'IpPermissions.1.IpProtocol': protocol,
                  'IpPermissions.1.FromPort': from_port,
                  'IpPermissions.1.ToPort': to_port}

        if cidr_ips is not None:
            ip_ranges = {}
            for index, cidr_ip in enumerate(cidr_ips):
                index += 1

                ip_ranges['IpPermissions.1.IpRanges.%s.CidrIp'
                          % (index)] = cidr_ip

            params.update(ip_ranges)

        if group_pairs is not None:
            user_groups = {}
            for index, group_pair in enumerate(group_pairs):
                index += 1

                if 'group_id' in group_pair.keys():
                    user_groups['IpPermissions.1.Groups.%s.GroupId'
                                % (index)] = group_pair['group_id']

                if 'group_name' in group_pair.keys():
                    user_groups['IpPermissions.1.Groups.%s.GroupName'
                                % (index)] = group_pair['group_name']

                if 'user_id' in group_pair.keys():
                    user_groups['IpPermissions.1.Groups.%s.UserId'
                                % (index)] = group_pair['user_id']

            params.update(user_groups)

        return params

    def _get_security_groups(self, element):
        """
        Parse security groups from the provided element and return a
        list of security groups with the id ane name key/value pairs.

        :rtype: ``list`` of ``dict``
        """
        groups = []

        for item in findall(element=element,
                            xpath='groupSet/item',
                            namespace=NAMESPACE):
            groups.append({
                'group_id':   findtext(element=item,
                                       xpath='groupId',
                                       namespace=NAMESPACE),
                'group_name': findtext(element=item,
                                       xpath='groupName',
                                       namespace=NAMESPACE)
            })

        return groups

    def _build_filters(self, filters):
        """
        Return a dictionary with filter query parameters which are used when
        listing networks, security groups, etc.

        :param      filters: Dict of filter names and filter values
        :type       filters: ``dict``

        :rtype:     ``dict``
        """

        filter_entries = {}

        for filter_idx, filter_data in enumerate(filters.items()):
            filter_idx += 1  # We want 1-based indexes
            filter_name, filter_values = filter_data
            filter_key = 'Filter.%s.Name' % (filter_idx)
            filter_entries[filter_key] = filter_name

            if isinstance(filter_values, list):
                for value_idx, value in enumerate(filter_values):
                    value_idx += 1  # We want 1-based indexes
                    value_key = 'Filter.%s.Value.%s' % (filter_idx,
                                                        value_idx)
                    filter_entries[value_key] = value
            else:
                value_key = 'Filter.%s.Value.1' % (filter_idx)
                filter_entries[value_key] = filter_values

        return filter_entries


class EC2NodeDriver(BaseEC2NodeDriver):
    """
    Amazon EC2 node driver.
    """

    connectionCls = EC2Connection
    type = Provider.EC2
    name = 'Amazon EC2'
    website = 'http://aws.amazon.com/ec2/'
    path = '/'

    NODE_STATE_MAP = {
        'pending': NodeState.PENDING,
        'running': NodeState.RUNNING,
        'shutting-down': NodeState.UNKNOWN,
        'terminated': NodeState.TERMINATED,
        'stopped': NodeState.STOPPED
    }

    def __init__(self, key, secret=None, secure=True, host=None, port=None,
                 region='us-east-1', **kwargs):
        if hasattr(self, '_region'):
            region = self._region

        if region not in VALID_EC2_REGIONS:
            raise ValueError('Invalid region: %s' % (region))

        details = REGION_DETAILS[region]
        self.region_name = region
        self.api_name = details['api_name']
        self.country = details['country']

        self.connectionCls.host = details['endpoint']

        super(EC2NodeDriver, self).__init__(key=key, secret=secret,
                                            secure=secure, host=host,
                                            port=port, **kwargs)


class IdempotentParamError(LibcloudError):
    """
    Request used the same client token as a previous,
    but non-identical request.
    """

    def __str__(self):
        return repr(self.value)


class EC2EUNodeDriver(EC2NodeDriver):
    """
    Driver class for EC2 in the Western Europe Region.
    """
    name = 'Amazon EC2 (eu-west-1)'
    _region = 'eu-west-1'


class EC2USWestNodeDriver(EC2NodeDriver):
    """
    Driver class for EC2 in the Western US Region
    """
    name = 'Amazon EC2 (us-west-1)'
    _region = 'us-west-1'


class EC2USWestOregonNodeDriver(EC2NodeDriver):
    """
    Driver class for EC2 in the US West Oregon region.
    """
    name = 'Amazon EC2 (us-west-2)'
    _region = 'us-west-2'


class EC2APSENodeDriver(EC2NodeDriver):
    """
    Driver class for EC2 in the Southeast Asia Pacific Region.
    """
    name = 'Amazon EC2 (ap-southeast-1)'
    _region = 'ap-southeast-1'


class EC2APNENodeDriver(EC2NodeDriver):
    """
    Driver class for EC2 in the Northeast Asia Pacific Region.
    """
    name = 'Amazon EC2 (ap-northeast-1)'
    _region = 'ap-northeast-1'


class EC2SAEastNodeDriver(EC2NodeDriver):
    """
    Driver class for EC2 in the South America (Sao Paulo) Region.
    """
    name = 'Amazon EC2 (sa-east-1)'
    _region = 'sa-east-1'


class EC2APSESydneyNodeDriver(EC2NodeDriver):
    """
    Driver class for EC2 in the Southeast Asia Pacific (Sydney) Region.
    """
    name = 'Amazon EC2 (ap-southeast-2)'
    _region = 'ap-southeast-2'


class EucConnection(EC2Connection):
    """
    Connection class for Eucalyptus
    """

    host = None


class EucNodeDriver(BaseEC2NodeDriver):
    """
    Driver class for Eucalyptus
    """

    name = 'Eucalyptus'
    website = 'http://www.eucalyptus.com/'
    api_name = 'ec2_us_east'
    region_name = 'us-east-1'
    connectionCls = EucConnection

    def __init__(self, key, secret=None, secure=True, host=None,
                 path=None, port=None, api_version=DEFAULT_EUCA_API_VERSION):
        """
        @inherits: :class:`EC2NodeDriver.__init__`

        :param    path: The host where the API can be reached.
        :type     path: ``str``

        :param    api_version: The API version to extend support for
                               Eucalyptus proprietary API calls
        :type     api_version: ``str``
        """
        super(EucNodeDriver, self).__init__(key, secret, secure, host, port)

        if path is None:
            path = '/services/Eucalyptus'

        self.path = path
        self.EUCA_NAMESPACE = 'http://msgs.eucalyptus.com/%s' % (api_version)

    def list_locations(self):
        raise NotImplementedError(
            'list_locations not implemented for this driver')

    def _to_sizes(self, response):
        return [self._to_size(el) for el in response.findall(
            fixxpath(xpath='instanceTypeDetails/item',
                     namespace=self.EUCA_NAMESPACE))]

    def _to_size(self, el):
        name = findtext(element=el,
                        xpath='name',
                        namespace=self.EUCA_NAMESPACE)
        cpu = findtext(element=el,
                       xpath='cpu',
                       namespace=self.EUCA_NAMESPACE)
        disk = findtext(element=el,
                        xpath='disk',
                        namespace=self.EUCA_NAMESPACE)
        memory = findtext(element=el,
                          xpath='memory',
                          namespace=self.EUCA_NAMESPACE)

        return NodeSize(id=name,
                        name=name,
                        ram=int(memory),
                        disk=int(disk),
                        bandwidth=None,
                        price=None,
                        driver=EucNodeDriver,
                        extra={
                            'cpu': int(cpu)
                        })

    def list_sizes(self):
        """
        List available instance flavors/sizes

        :rtype: ``list`` of :class:`NodeSize`
        """
        params = {'Action': 'DescribeInstanceTypes'}
        response = self.connection.request(self.path, params=params).object

        return self._to_sizes(response)

    def _add_instance_filter(self, params, node):
        """
        Eucalyptus driver doesn't support filtering on instance id so this is a
        no-op.
        """
        pass


class NimbusConnection(EC2Connection):
    """
    Connection class for Nimbus
    """

    host = None


class NimbusNodeDriver(BaseEC2NodeDriver):
    """
    Driver class for Nimbus
    """

    type = Provider.NIMBUS
    name = 'Nimbus'
    website = 'http://www.nimbusproject.org/'
    country = 'Private'
    api_name = 'nimbus'
    region_name = 'nimbus'
    friendly_name = 'Nimbus Private Cloud'
    connectionCls = NimbusConnection

    def ex_describe_addresses(self, nodes):
        """
        Nimbus doesn't support elastic IPs, so this is a pass-through.

        @inherits: :class:`EC2NodeDriver.ex_describe_addresses`
        """
        nodes_elastic_ip_mappings = {}
        for node in nodes:
            # empty list per node
            nodes_elastic_ip_mappings[node.id] = []
        return nodes_elastic_ip_mappings

    def ex_create_tags(self, resource, tags):
        """
        Nimbus doesn't support creating tags, so this is a pass-through.

        @inherits: :class:`EC2NodeDriver.ex_create_tags`
        """
        pass


class OutscaleConnection(EC2Connection):
    """
    Connection class for Outscale
    """

    host = None


class OutscaleNodeDriver(BaseEC2NodeDriver):
    """
    Base Outscale FCU node driver.

    Outscale per provider driver classes inherit from it.
    """

    connectionCls = OutscaleConnection
    name = 'Outscale'
    website = 'http://www.outscale.com'
    path = '/'

    NODE_STATE_MAP = {
        'pending': NodeState.PENDING,
        'running': NodeState.RUNNING,
        'shutting-down': NodeState.UNKNOWN,
        'terminated': NodeState.TERMINATED,
        'stopped': NodeState.STOPPED
    }

    def __init__(self, key, secret=None, secure=True, host=None, port=None,
                 region='us-east-1', region_details=None, **kwargs):
        if hasattr(self, '_region'):
            region = self._region

        if region_details is None:
            raise ValueError('Invalid region_details argument')

        if region not in region_details.keys():
            raise ValueError('Invalid region: %s' % (region))

        self.region_name = region
        self.region_details = region_details
        details = self.region_details[region]
        self.api_name = details['api_name']
        self.country = details['country']

        self.connectionCls.host = details['endpoint']

        self._not_implemented_msg =\
            'This method is not supported in the Outscale driver'

        super(BaseEC2NodeDriver, self).__init__(key=key, secret=secret,
                                                secure=secure, host=host,
                                                port=port, **kwargs)

    def create_node(self, **kwargs):
        """
        Create a new Outscale node. The ex_iamprofile keyword is not supported.

        @inherits: :class:`BaseEC2NodeDriver.create_node`

        :keyword    ex_keyname: The name of the key pair
        :type       ex_keyname: ``str``

        :keyword    ex_userdata: User data
        :type       ex_userdata: ``str``

        :keyword    ex_security_groups: A list of names of security groups to
                                        assign to the node.
        :type       ex_security_groups:   ``list``

        :keyword    ex_metadata: Key/Value metadata to associate with a node
        :type       ex_metadata: ``dict``

        :keyword    ex_mincount: Minimum number of instances to launch
        :type       ex_mincount: ``int``

        :keyword    ex_maxcount: Maximum number of instances to launch
        :type       ex_maxcount: ``int``

        :keyword    ex_clienttoken: Unique identifier to ensure idempotency
        :type       ex_clienttoken: ``str``

        :keyword    ex_blockdevicemappings: ``list`` of ``dict`` block device
                    mappings.
        :type       ex_blockdevicemappings: ``list`` of ``dict``

        :keyword    ex_ebs_optimized: EBS-Optimized if True
        :type       ex_ebs_optimized: ``bool``
        """
        if 'ex_iamprofile' in kwargs:
            raise NotImplementedError("ex_iamprofile not implemented")
        return super(OutscaleNodeDriver, self).create_node(**kwargs)

    def ex_create_network(self, cidr_block, name=None):
        """
        Create a network/VPC. Outscale does not support instance_tenancy.

        :param      cidr_block: The CIDR block assigned to the network
        :type       cidr_block: ``str``

        :param      name: An optional name for the network
        :type       name: ``str``

        :return:    Dictionary of network properties
        :rtype:     ``dict``
        """
        return super(OutscaleNodeDriver, self).ex_create_network(cidr_block,
                                                                 name=name)

    def ex_modify_instance_attribute(self, node, disable_api_termination=None,
                                     ebs_optimized=None, group_id=None,
                                     source_dest_check=None, user_data=None,
                                     instance_type=None):
        """
        Modify node attributes.
        Ouscale support the following attributes:
        'DisableApiTermination.Value', 'EbsOptimized', 'GroupId.n',
        'SourceDestCheck.Value', 'UserData.Value',
        'InstanceType.Value'

        :param      node: Node instance
        :type       node: :class:`Node`

        :param      attributes: Dictionary with node attributes
        :type       attributes: ``dict``

        :return: True on success, False otherwise.
        :rtype: ``bool``
        """
        attributes = {}

        if disable_api_termination is not None:
            attributes['DisableApiTermination.Value'] = disable_api_termination
        if ebs_optimized is not None:
            attributes['EbsOptimized'] = ebs_optimized
        if group_id is not None:
            attributes['GroupId.n'] = group_id
        if source_dest_check is not None:
            attributes['SourceDestCheck.Value'] = source_dest_check
        if user_data is not None:
            attributes['UserData.Value'] = user_data
        if instance_type is not None:
            attributes['InstanceType.Value'] = instance_type

        return super(OutscaleNodeDriver, self).ex_modify_instance_attribute(
            node, attributes)

    def ex_register_image(self, name, description=None, architecture=None,
                          root_device_name=None, block_device_mapping=None):
        """
        Registers a Machine Image based off of an EBS-backed instance.
        Can also be used to create images from snapshots.

        Outscale does not support image_location, kernel_id and ramdisk_id.

        :param      name:  The name for the AMI being registered
        :type       name: ``str``

        :param      description: The description of the AMI (optional)
        :type       description: ``str``

        :param      architecture: The architecture of the AMI (i386/x86_64)
                                  (optional)
        :type       architecture: ``str``

        :param      root_device_name: The device name for the root device
                                      Required if registering a EBS-backed AMI
        :type       root_device_name: ``str``

        :param      block_device_mapping: A dictionary of the disk layout
                                          (optional)
        :type       block_device_mapping: ``dict``

        :rtype:     :class:`NodeImage`
        """
        return super(OutscaleNodeDriver, self).ex_register_image(
            name, description=description, architecture=architecture,
            root_device_name=root_device_name,
            block_device_mapping=block_device_mapping)

    def ex_copy_image(self, source_region, image, name=None, description=None):
        """
        Outscale does not support copying images.

        @inherits: :class:`EC2NodeDriver.ex_copy_image`
        """
        raise NotImplementedError(self._not_implemented_msg)

    def ex_get_limits(self):
        """
        Outscale does not support getting limits.

        @inherits: :class:`EC2NodeDriver.ex_get_limits`
        """
        raise NotImplementedError(self._not_implemented_msg)

    def ex_create_network_interface(self, subnet, name=None,
                                    description=None,
                                    private_ip_address=None):
        """
        Outscale does not support creating a network interface within a VPC.

        @inherits: :class:`EC2NodeDriver.ex_create_network_interface`
        """
        raise NotImplementedError(self._not_implemented_msg)

    def ex_delete_network_interface(self, network_interface):
        """
        Outscale does not support deleting a network interface within a VPC.

        @inherits: :class:`EC2NodeDriver.ex_delete_network_interface`
        """
        raise NotImplementedError(self._not_implemented_msg)

    def ex_attach_network_interface_to_node(self, network_interface,
                                            node, device_index):
        """
        Outscale does not support attaching a network interface.

        @inherits: :class:`EC2NodeDriver.ex_attach_network_interface_to_node`
        """
        raise NotImplementedError(self._not_implemented_msg)

    def ex_detach_network_interface(self, attachment_id, force=False):
        """
        Outscale does not support detaching a network interface

        @inherits: :class:`EC2NodeDriver.ex_detach_network_interface`
        """
        raise NotImplementedError(self._not_implemented_msg)

    def list_sizes(self, location=None):
        """
        List available instance flavors/sizes

        This override the EC2 default method in order to use Outscale infos.

        :rtype: ``list`` of :class:`NodeSize`
        """
        available_types =\
            self.region_details[self.region_name]['instance_types']
        sizes = []

        for instance_type in available_types:
            attributes = OUTSCALE_INSTANCE_TYPES[instance_type]
            attributes = copy.deepcopy(attributes)
            price = self._get_size_price(size_id=instance_type)
            attributes.update({'price': price})
            sizes.append(NodeSize(driver=self, **attributes))
        return sizes


class OutscaleSASNodeDriver(OutscaleNodeDriver):
    """
    Outscale SAS node driver
    """
    name = 'Outscale SAS'
    type = Provider.OUTSCALE_SAS

    def __init__(self, key, secret=None, secure=True, host=None, port=None,
                 region='us-east-1', region_details=None, **kwargs):
        super(OutscaleSASNodeDriver, self).__init__(
            key=key, secret=secret, secure=secure, host=host, port=port,
            region=region, region_details=OUTSCALE_SAS_REGION_DETAILS,
            **kwargs)


class OutscaleINCNodeDriver(OutscaleNodeDriver):
    """
    Outscale INC node driver
    """
    name = 'Outscale INC'
    type = Provider.OUTSCALE_INC

    def __init__(self, key, secret=None, secure=True, host=None, port=None,
                 region='us-east-1', region_details=None, **kwargs):
        super(OutscaleINCNodeDriver, self).__init__(
            key=key, secret=secret, secure=secure, host=host, port=port,
            region=region, region_details=OUTSCALE_INC_REGION_DETAILS,
            **kwargs)<|MERGE_RESOLUTION|>--- conflicted
+++ resolved
@@ -674,50 +674,6 @@
             't2.micro',
             't2.small',
             't2.medium'
-<<<<<<< HEAD
-=======
-        ]
-    },
-    'us-gov-west-1': {
-        'endpoint': 'ec2.us-gov-west-1.amazonaws.com',
-        'api_name': 'ec2_us_govwest',
-        'country': 'US',
-        'instance_types': [
-            't1.micro',
-            'm1.small',
-            'm1.medium',
-            'm1.large',
-            'm1.xlarge',
-            'm2.xlarge',
-            'm2.2xlarge',
-            'm2.4xlarge',
-            'm3.medium',
-            'm3.large',
-            'm3.xlarge',
-            'm3.2xlarge',
-            'c1.medium',
-            'c1.xlarge',
-            'g2.2xlarge',
-            'c3.large',
-            'c3.xlarge',
-            'c3.2xlarge',
-            'c3.4xlarge',
-            'c3.8xlarge',
-            'hs1.4xlarge',
-            'hs1.8xlarge',
-            'i2.xlarge',
-            'i2.2xlarge',
-            'i2.4xlarge',
-            'i2.8xlarge',
-            'r3.large',
-            'r3.xlarge',
-            'r3.2xlarge',
-            'r3.4xlarge',
-            'r3.8xlarge',
->>>>>>> 206a5b49
-            't2.micro',
-            't2.small',
-            't2.medium'
         ]
     },
     'nimbus': {
