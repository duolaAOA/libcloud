# Licensed to the Apache Software Foundation (ASF) under one or more
# contributor license agreements.  See the NOTICE file distributed with
# this work for additional information regarding copyright ownership.
# The ASF licenses this file to You under the Apache License, Version 2.0
# (the "License"); you may not use this file except in compliance withv
# the License.  You may obtain a copy of the License at
#
#     http://www.apache.org/licenses/LICENSE-2.0
#
# Unless required by applicable law or agreed to in writing, software
# distributed under the License is distributed on an "AS IS" BASIS,
# WITHOUT WARRANTIES OR CONDITIONS OF ANY KIND, either express or implied.
# See the License for the specific language governing permissions and
# limitations under the License.
<<<<<<< HEAD

=======
>>>>>>> d3ba3052
try:
    import OpenSSL
    OpenSSL
except ImportError:
    raise ImportError('Missing "OpenSSL" dependency. You can install it '
                      'using pip - pip install pyopenssl')
from OpenSSL import crypto
from libcloud.utils.py3 import ET
from libcloud.common.nttcis import NttCisConnection
from libcloud.common.nttcis import NttCisPool
from libcloud.common.nttcis import NttCisPoolMember
from libcloud.common.nttcis import NttCisVirtualListener
from libcloud.common.nttcis import NttCisVIPNode
from libcloud.common.nttcis import NttCisDefaultHealthMonitor
from libcloud.common.nttcis import NttCisPersistenceProfile
from libcloud.common.nttcis import \
    NttCisVirtualListenerCompatibility
from libcloud.common.nttcis import NttCisDefaultiRule
from libcloud.common.nttcis import API_ENDPOINTS
from libcloud.common.nttcis import DEFAULT_REGION
from libcloud.common.nttcis import TYPES_URN
from libcloud.common.nttcis import process_xml, get_params
from libcloud.utils.misc import reverse_dict
from libcloud.utils.xml import fixxpath, findtext, findall
from libcloud.loadbalancer.types import State
from libcloud.loadbalancer.base import Algorithm, Driver, \
    LoadBalancer, DEFAULT_ALGORITHM
from libcloud.loadbalancer.base import Member
from libcloud.loadbalancer.types import Provider


class NttCisLBDriver(Driver):
    """
    NttCis LB driver.
    """

    selected_region = None
    connectionCls = NttCisConnection
    name = 'NTTC-CIS Load Balancer'
    website = 'https://cloud.nttcis.com/'
    type = Provider.NTTCIS
    api_version = 1.0

    _VALUE_TO_ALGORITHM_MAP = {
        'ROUND_ROBIN': Algorithm.ROUND_ROBIN,
        'LEAST_CONNECTIONS_MEMBER': Algorithm.LEAST_CONNECTIONS_MEMBER,
        'LEAST_CONNECTIONS_NODE': Algorithm.LEAST_CONNECTIONS_NODE,
        'OBSERVED_MEMBER': Algorithm.OBSERVED_MEMBER,
        'OBSERVED_NODE': Algorithm.OBSERVED_NODE,
        'PREDICTIVE_MEMBER': Algorithm.PREDICTIVE_MEMBER,
        'PREDICTIVE_NODE': Algorithm.PREDICTIVE_NODE
    }
    _ALGORITHM_TO_VALUE_MAP = reverse_dict(_VALUE_TO_ALGORITHM_MAP)

    _VALUE_TO_STATE_MAP = {
        'NORMAL': State.RUNNING,
        'PENDING_ADD': State.PENDING,
        'PENDING_CHANGE': State.PENDING,
        'PENDING_DELETE': State.PENDING,
        'FAILED_ADD': State.ERROR,
        'FAILED_CHANGE': State.ERROR,
        'FAILED_DELETE': State.ERROR,
        'REQUIRES_SUPPORT': State.ERROR
    }

    def __init__(self, key, network_domain_id, secret=None, secure=True,
                 host=None, port=None, api_version=None,
                 region=DEFAULT_REGION, **kwargs):

        self.network_domain_id = network_domain_id

        if region not in API_ENDPOINTS and host is None:
            raise ValueError(
                'Invalid region: %s, no host specified' % (region))
        if region is not None:
            self.selected_region = API_ENDPOINTS[region]

        super(NttCisLBDriver, self).__init__(key=key, secret=secret,
                                             secure=secure, host=host,
                                             port=port,
                                             api_version=api_version,
                                             region=region,
                                             **kwargs)

    def _ex_connection_class_kwargs(self):
        """
            Add the region to the kwargs before the connection is instantiated
        """

        kwargs = super(NttCisLBDriver,
                       self)._ex_connection_class_kwargs()
        kwargs['region'] = self.selected_region
        return kwargs

    def create_balancer(self, name, listener_port=None, port=None,
                        protocol=None, algorithm=None, members=None,
                        optimization_profile="TCP",
                        ex_listener_ip_address=None):
        """

        Create a new load balancer instance

        :param name: Name of the new load balancer (required)
        :type  name: ``str``

        :param listener_port: An integer in the range of 1-65535.
                              If not supplied, it will be taken to
                              mean 'Any Port'
        :type  port: ``int

        :param port: An integer in the range of 1-65535. If not supplied,
                     it will be taken to mean 'Any Port'  Assumed that
                     node ports will different from listener port.
        :type  port: ``int``

        :param protocol: Loadbalancer protocol, defaults to http.
        :type  protocol: ``str``

        :param members: list of Members to attach to balancer (optional)
        :type  members: ``list`` of :class:`Member`

        :param algorithm: Load balancing algorithm, defaults to ROUND_ROBIN.
        :type algorithm: :class:`.Algorithm`

        :param optimization_profile: For STANDARD type and protocol TCP
                                     an optimization type of TCP, LAN_OPT,
                                     WAN_OPT, MOBILE_OPT, or TCP_LEGACY is
                                     required. Default is TCP
        :type  protcol: ``str``

        :param ex_listener_ip_address: Must be a valid IPv4 in dot-decimal
                                       notation (x.x.x.x).
        :type ex_listener_ip_address: ``str``

        :rtype: :class:`LoadBalancer`
        """

        network_domain_id = self.network_domain_id
        if protocol is None:
            protocol = 'http'
        if algorithm is None:
            algorithm = DEFAULT_ALGORITHM

        # Create a pool first

        pool = self.ex_create_pool(
            network_domain_id=network_domain_id,
            name=name,
            ex_description=None,
            balancer_method=self._ALGORITHM_TO_VALUE_MAP[algorithm])

        # Attach the members to the pool as nodes
        if members is not None:
            for member in members:
                if not isinstance(member, Member):
                    member = self.ex_create_node(
                        network_domain_id=network_domain_id,
                        name=member.name,
                        ip=member.private_ips[0],
                        ex_description=None)
                self.ex_create_pool_member(
                    pool=pool,
                    node=member,
                    port=port)

        # Create the virtual listener (balancer)
        listener = self.ex_create_virtual_listener(
            network_domain_id=network_domain_id,
            name=name,
            ex_description=name,
            port=listener_port,
            pool=pool,
            protocol=protocol,
            optimization_profile=optimization_profile,
            listener_ip_address=ex_listener_ip_address)

        return LoadBalancer(
            id=listener.id,
            name=listener.name,
            state=State.RUNNING,
            ip=listener.ip,
            port=port,
            driver=self,
            extra={'pool_id': pool.id,
                   'network_domain_id': network_domain_id,
                   'listener_ip_address': ex_listener_ip_address}
        )

    def ex_update_listener(self, virtual_listener, **kwargs):
        """
        Update a current virtual listener.
        :param virtual_listener: The listener to be updated
        :return: The edited version of the listener
        """
        edit_listener_elm = ET.Element('editVirtualListener',
                                       {'xmlns': TYPES_URN,
                                        'id': virtual_listener.id,
                                        'xmlns:xsi':
                                            "http://www.w3.org/2001/"
                                            "XMLSchema-instance"})
        for k, v in kwargs.items():
            if v is None:
                ET.SubElement(edit_listener_elm, k, {'xsi:nil': 'true'})
            else:
                ET.SubElement(edit_listener_elm, k).text = v

        result = self.connection.request_with_orgId_api_2(
            'networkDomainVip/editVirtualListener',
            method='POST',
            data=ET.tostring(edit_listener_elm)).object
        response_code = findtext(result, 'responseCode', TYPES_URN)
        return response_code in ['IN_PROGRESS', 'OK']

    def list_balancers(self, ex_network_domain_id=None):
        """
        List all loadbalancers inside a geography or in given network.

        In NTTC-CIS terminology these are known as virtual listeners

        :param ex_network_domain_id: UUID of Network Domain
               if not None returns only balancers in the given network
               if None then returns all pools for the organization
        :type  ex_network_domain_id: ``str``

        :rtype: ``list`` of :class:`LoadBalancer`
        """
        params = None
        if ex_network_domain_id is not None:
            params = {"networkDomainId": ex_network_domain_id}

        return self._to_balancers(
            self.connection
                .request_with_orgId_api_2('networkDomainVip/virtualListener',
                                          params=params).object)

    def get_balancer(self, balancer_id):
        """
        Return a :class:`LoadBalancer` object.

        :param balancer_id: id of a load balancer you want to fetch
        :type  balancer_id: ``str``

        :rtype: :class:`LoadBalancer`
        """

        bal = self.connection \
            .request_with_orgId_api_2('networkDomainVip/virtualListener/%s'
                                      % balancer_id).object
        return self._to_balancer(bal)

    def list_protocols(self):
        """
        Return a list of supported protocols.

        Since all protocols are support by NTTC-CIS, this is a list
        of common protocols.

        :rtype: ``list`` of ``str``
        """
        return ['http', 'https', 'tcp', 'udp', 'ftp', 'smtp']

    def balancer_list_members(self, balancer):
        """
        Return list of members attached to balancer.

        In NTTC-CIS terminology these are the members of the pools
        within a virtual listener.

        :param balancer: LoadBalancer which should be used
        :type  balancer: :class:`LoadBalancer`

        :rtype: ``list`` of :class:`Member`
        """
        pool_members = self.ex_get_pool_members(balancer.extra['pool_id'])
        members = []
        for pool_member in pool_members:
            members.append(Member(
                id=pool_member.id,
                ip=pool_member.ip,
                port=pool_member.port,
                balancer=balancer,
                extra=None
            ))
        return members

    def balancer_attach_member(self, balancer, member):
        """
        Attach a member to balancer

        :param balancer: LoadBalancer which should be used
        :type  balancer: :class:`LoadBalancer`

        :param member: Member to join to the balancer
        :type member: :class:`Member`

        :return: Member after joining the balancer.
        :rtype: :class:`Member`
        """
        node = self.ex_create_node(
            network_domain_id=balancer.extra['network_domain_id'],
            name='Member.' + member.ip,
            ip=member.ip,
            ex_description=''
        )
        if node is False:
            return False
        pool = self.ex_get_pool(balancer.extra['pool_id'])
        pool_member = self.ex_create_pool_member(
            pool=pool,
            node=node,
            port=member.port)
        member.id = pool_member.id
        return member

    def balancer_detach_member(self, balancer, member):
        """
        Detach member from balancer

        :param balancer: LoadBalancer which should be used
        :type  balancer: :class:`LoadBalancer`

        :param member: Member which should be used
        :type member: :class:`Member`

        :return: ``True`` if member detach was successful, otherwise ``False``.
        :rtype: ``bool``
        """
        create_pool_m = ET.Element('removePoolMember', {'xmlns': TYPES_URN,
                                                        'id': member.id})

        result = self.connection.request_with_orgId_api_2(
            'networkDomainVip/removePoolMember',
            method='POST',
            data=ET.tostring(create_pool_m)).object
        response_code = findtext(result, 'responseCode', TYPES_URN)
        return response_code in ['IN_PROGRESS', 'OK']

    def destroy_balancer(self, balancer):
        """
        Destroy a load balancer (virtual listener)

        :param balancer: LoadBalancer which should be used
        :type  balancer: :class:`LoadBalancer`

        :return: ``True`` if the destroy was successful, otherwise ``False``.
        :rtype: ``bool``
        """
        delete_listener = ET.Element('deleteVirtualListener',
                                     {'xmlns': TYPES_URN,
                                      'id': balancer.id})

        result = self.connection.request_with_orgId_api_2(
            'networkDomainVip/deleteVirtualListener',
            method='POST',
            data=ET.tostring(delete_listener)).object
        response_code = findtext(result, 'responseCode', TYPES_URN)
        return response_code in ['IN_PROGRESS', 'OK']

    def ex_set_current_network_domain(self, network_domain_id):
        """
        Set the network domain (part of the network) of the driver

        :param network_domain_id: ID of the pool (required)
        :type  network_domain_id: ``str``
        """
        self.network_domain_id = network_domain_id

    def ex_get_current_network_domain(self):
        """
        Get the current network domain ID of the driver.

        :return: ID of the network domain
        :rtype: ``str``
        """
        return self.network_domain_id

    def ex_create_pool_member(self, pool, node, port=None):
        """
        Create a new member in an existing pool from an existing node

        :param pool: Instance of ``NttCisPool`` (required)
        :type  pool: ``NttCisPool``

        :param node: Instance of ``NttCisVIPNode`` (required)
        :type  node: ``NttCisVIPNode``

        :param port: Port the the service will listen on
        :type  port: ``str``

        :return: The node member, instance of ``NttCisPoolMember``
        :rtype: ``NttCisPoolMember``
        """
        create_pool_m = ET.Element('addPoolMember', {'xmlns': TYPES_URN})
        ET.SubElement(create_pool_m, "poolId").text = pool.id
        ET.SubElement(create_pool_m, "nodeId").text = node.id
        if port is not None:
            ET.SubElement(create_pool_m, "port").text = str(port)
        ET.SubElement(create_pool_m, "status").text = 'ENABLED'
        response = self.connection.request_with_orgId_api_2(
            'networkDomainVip/addPoolMember',
            method='POST',
            data=ET.tostring(create_pool_m)).object

        member_id = None
        node_name = None
        for info in findall(response, 'info', TYPES_URN):
            if info.get('name') == 'poolMemberId':
                member_id = info.get('value')
            if info.get('name') == 'nodeName':
                node_name = info.get('value')

        return NttCisPoolMember(
            id=member_id,
            name=node_name,
            status=State.RUNNING,
            ip=node.ip,
            port=port,
            node_id=node.id
        )

    def ex_create_node(self,
                       network_domain_id,
                       name,
                       ip,
                       ex_description=None,
                       connection_limit=25000,
                       connection_rate_limit=2000):
        """
        Create a new node

        :param network_domain_id: Network Domain ID (required)
        :type  name: ``str``

        :param name: name of the node (required)
        :type  name: ``str``

        :param ip: IPv4 address of the node (required)
        :type  ip: ``str``

        :param ex_description: Description of the node (required)
        :type  ex_description: ``str``

        :param connection_limit: Maximum number
                of concurrent connections per sec
        :type  connection_limit: ``int``

        :param connection_rate_limit: Maximum number of concurrent sessions
        :type  connection_rate_limit: ``int``

        :return: Instance of ``NttCisVIPNode``
        :rtype: ``NttCisVIPNode``
        """
        create_node_elm = ET.Element('createNode', {'xmlns': TYPES_URN})
        ET.SubElement(create_node_elm, "networkDomainId") \
            .text = network_domain_id
        ET.SubElement(create_node_elm, "name").text = name
        if ex_description is not None:
            ET.SubElement(create_node_elm, "description").text \
                = str(ex_description)
        ET.SubElement(create_node_elm, "ipv4Address").text = ip
        ET.SubElement(create_node_elm, "status").text = 'ENABLED'
        ET.SubElement(create_node_elm, "connectionLimit") \
            .text = str(connection_limit)
        ET.SubElement(create_node_elm, "connectionRateLimit") \
            .text = str(connection_rate_limit)

        response = self.connection.request_with_orgId_api_2(
            action='networkDomainVip/createNode',
            method='POST',
            data=ET.tostring(create_node_elm)).object

        node_id = None
        node_name = None
        for info in findall(response, 'info', TYPES_URN):
            if info.get('name') == 'nodeId':
                node_id = info.get('value')
            if info.get('name') == 'name':
                node_name = info.get('value')
        return NttCisVIPNode(
            id=node_id,
            name=node_name,
            status=State.RUNNING,
            ip=ip
        )

    def ex_update_node(self, node):
        """
        Update the properties of a node

        :param pool: The instance of ``NttCisNode`` to update
        :type  pool: ``NttCisNode``

        :return: The instance of ``NttCisNode``
        :rtype: ``NttCisNode``
        """
        create_node_elm = ET.Element('editNode', {'xmlns': TYPES_URN})
        create_node_elm.set('id', node.id)
        ET.SubElement(create_node_elm, 'healthMonitorId') \
            .text = node.health_monitor_id
        ET.SubElement(create_node_elm, "connectionLimit") \
            .text = str(node.connection_limit)
        ET.SubElement(create_node_elm, "connectionRateLimit") \
            .text = str(node.connection_rate_limit)

        self.connection.request_with_orgId_api_2(
            action='networkDomainVip/editNode',
            method='POST',
            data=ET.tostring(create_node_elm)).object
        return node

    def ex_set_node_state(self, node, enabled):
        """
        Change the state of a node (enable/disable)

        :param pool: The instance of ``NttCisNode`` to update
        :type  pool: ``NttCisNode``

        :param enabled: The target state of the node
        :type  enabled: ``bool``

        :return: The instance of ``NttCisNode``
        :rtype: ``NttCisNode``
        """
        create_node_elm = ET.Element('editNode', {'xmlns': TYPES_URN})
        ET.SubElement(create_node_elm, "status") \
            .text = "ENABLED" if enabled is True else "DISABLED"

        self.connection.request_with_orgId_api_2(
            action='networkDomainVip/editNode',
            method='POST',
            data=ET.tostring(create_node_elm)).object
        return node

    def ex_create_pool(self,
                       network_domain_id,
                       name,
                       balancer_method,
                       ex_description,
                       health_monitors=None,
                       service_down_action='NONE',
                       slow_ramp_time=30):
        """
        Create a new pool

        :param network_domain_id: Network Domain ID (required)
        :type  name: ``str``

        :param name: name of the node (required)
        :type  name: ``str``

        :param balancer_method: The load balancer algorithm (required)
        :type  balancer_method: ``str``

        :param ex_description: Description of the node (required)
        :type  ex_description: ``str``

        :param health_monitors: A list of health monitors to use for the pool.
        :type  health_monitors: ``list`` of
            :class:`NttCisDefaultHealthMonitor`

        :param service_down_action: What to do when node
                                    is unavailable NONE, DROP or RESELECT
        :type  service_down_action: ``str``

        :param slow_ramp_time: Number of seconds to stagger ramp up of nodes
        :type  slow_ramp_time: ``int``

        :return: Instance of ``NttCisPool``
        :rtype: ``NttCisPool``
        """
        # Names cannot contain spaces.
        name.replace(' ', '_')
        create_node_elm = ET.Element('createPool', {'xmlns': TYPES_URN})
        ET.SubElement(create_node_elm, "networkDomainId") \
            .text = network_domain_id
        ET.SubElement(create_node_elm, "name").text = name
        ET.SubElement(create_node_elm, "description").text \
            = str(ex_description)
        ET.SubElement(create_node_elm, "loadBalanceMethod") \
            .text = str(balancer_method)

        if health_monitors is not None:
            for monitor in health_monitors:
                ET.SubElement(create_node_elm, "healthMonitorId") \
                    .text = str(monitor.id)

        ET.SubElement(create_node_elm, "serviceDownAction") \
            .text = service_down_action
        ET.SubElement(create_node_elm, "slowRampTime").text \
            = str(slow_ramp_time)

        response = self.connection.request_with_orgId_api_2(
            action='networkDomainVip/createPool',
            method='POST',
            data=ET.tostring(create_node_elm)).object

        pool_id = None
        for info in findall(response, 'info', TYPES_URN):
            if info.get('name') == 'poolId':
                pool_id = info.get('value')

        return NttCisPool(
            id=pool_id,
            name=name,
            description=ex_description,
            status=State.RUNNING,
            load_balance_method=str(balancer_method),
            health_monitor_id=None,
            service_down_action=service_down_action,
            slow_ramp_time=str(slow_ramp_time)
        )

    def ex_create_virtual_listener(self,
                                   network_domain_id,
                                   name,
                                   ex_description,
                                   port=None,
                                   pool=None,
                                   listener_ip_address=None,
                                   persistence_profile=None,
                                   fallback_persistence_profile=None,
                                   irule=None,
                                   protocol='TCP',
                                   optimization_profile="TCP",
                                   connection_limit=25000,
                                   connection_rate_limit=2000,
                                   source_port_preservation='PRESERVE'):
        """
        Create a new virtual listener (load balancer)

        :param network_domain_id: Network Domain ID (required)
        :type  name: ``str``

        :param name: name of the listener (required)
        :type  name: ``str``

        :param ex_description: Description of the node (required)
        :type  ex_description: ``str``

        :param port: An integer in the range of 1-65535. If not supplied,
                     it will be taken to mean 'Any Port'
        :type  port: ``int``

        :param pool: The pool to use for the listener
        :type  pool: :class:`NttCisPool`

        :param listener_ip_address: The IPv4 Address of the virtual listener
        :type  listener_ip_address: ``str``

        :param persistence_profile: Persistence profile
        :type  persistence_profile: :class:`NttCisPersistenceProfile`

        :param fallback_persistence_profile: Fallback persistence profile
        :type  fallback_persistence_profile:
            :class:`NttCisPersistenceProfile`

        :param irule: The iRule to apply
        :type  irule: :class:`NttCisDefaultiRule`

        :param protocol: For STANDARD type, ANY, TCP or UDP
                         for PERFORMANCE_LAYER_4 choice of ANY, TCP, UDP, HTTP
        :type  protcol: ``str``

        :param optimization_profile: For STANDARD type and protocol
                                     TCP an optimization type of TCP,
                                     LAN_OPT, WAN_OPT, MOBILE_OPT,
                                     or TCP_LEGACY is required.
                                     Default is 'TCP'.
        :type  protcol: ``str``

        :param connection_limit: Maximum number
                                of concurrent connections per sec
        :type  connection_limit: ``int``

        :param connection_rate_limit: Maximum number of concurrent sessions
        :type  connection_rate_limit: ``int``

        :param source_port_preservation: Choice of PRESERVE,
                                         PRESERVE_STRICT or CHANGE
        :type  source_port_preservation: ``str``

        :return: Instance of the listener
        :rtype: ``NttCisVirtualListener``
        """
        if (port == 80) or (port == 443):
            listener_type = 'PERFORMANCE_LAYER_4'
        else:
            listener_type = 'STANDARD'

        if listener_type == 'STANDARD' and optimization_profile is None:
            raise ValueError(
                " CONFIGURATION_NOT_SUPPORTED: optimizationProfile is"
                " required for type STANDARD and protocol TCP")

        create_node_elm = ET.Element('createVirtualListener',
                                     {'xmlns': TYPES_URN})
        ET.SubElement(create_node_elm, "networkDomainId") \
            .text = network_domain_id
        ET.SubElement(create_node_elm, "name").text = name
        ET.SubElement(create_node_elm, "description").text = \
            str(ex_description)
        ET.SubElement(create_node_elm, "type").text = listener_type
        ET.SubElement(create_node_elm, "protocol") \
            .text = protocol
        if listener_ip_address is not None:
            ET.SubElement(create_node_elm, "listenerIpAddress").text = \
                str(listener_ip_address)
        if port is not None:
            ET.SubElement(create_node_elm, "port").text = str(port)
        ET.SubElement(create_node_elm, "enabled").text = 'true'
        ET.SubElement(create_node_elm, "connectionLimit") \
            .text = str(connection_limit)
        ET.SubElement(create_node_elm, "connectionRateLimit") \
            .text = str(connection_rate_limit)
        ET.SubElement(create_node_elm, "sourcePortPreservation") \
            .text = source_port_preservation
        if pool is not None:
            ET.SubElement(create_node_elm, "poolId") \
                .text = pool.id
        if persistence_profile is not None:
            ET.SubElement(create_node_elm, "persistenceProfileId") \
                .text = persistence_profile.id
        if optimization_profile is not None:
            ET.SubElement(create_node_elm, 'optimizationProfile').text = \
                optimization_profile
        if fallback_persistence_profile is not None:
            ET.SubElement(create_node_elm, "fallbackPersistenceProfileId") \
                .text = fallback_persistence_profile.id
        if irule is not None:
            ET.SubElement(create_node_elm, "iruleId") \
                .text = irule.id

        response = self.connection.request_with_orgId_api_2(
            action='networkDomainVip/createVirtualListener',
            method='POST',
            data=ET.tostring(create_node_elm)).object

        virtual_listener_id = None
        virtual_listener_ip = None
        for info in findall(response, 'info', TYPES_URN):
            if info.get('name') == 'virtualListenerId':
                virtual_listener_id = info.get('value')
            if info.get('name') == 'listenerIpAddress':
                virtual_listener_ip = info.get('value')

        return NttCisVirtualListener(
            id=virtual_listener_id,
            name=name,
            ip=virtual_listener_ip,
            status=State.RUNNING
        )

    def ex_import_ssl_domain_certificate(self, network_domain_id,
                                         name, crt_file, key_file,
                                         description=None):
        """
        Import an ssl cert for ssl offloading onto the the load balancer

        :param network_domain_id:  The Network Domain's Id.
        :type network_domain_id: ``str``
        :param name: The name of the ssl certificate
        :type name: ``str``
        :param crt_file: The complete path to the certificate file
        :type crt_file: ``str``
        :param key_file: The complete pathy to the key file
        :type key_file: ``str``
        :param description: (Optional) A description of the certificate
        :type `description: `str``
        :return: ``bool``
        """
<<<<<<< HEAD

        with open(crt_file) as fp:
            c = OpenSSL.crypto.load_certificate(
                OpenSSL.crypto.FILETYPE_PEM, fp.read())

        cert = OpenSSL.crypto.dump_certificate(
            OpenSSL.crypto.FILETYPE_PEM, c).decode(encoding='utf-8')

        with open(key_file) as fp:
            k = OpenSSL.crypto.load_privatekey(
                OpenSSL.crypto.FILETYPE_PEM, fp.read())

=======
        c = OpenSSL.crypto.load_certificate(
            OpenSSL.crypto.FILETYPE_PEM, open(crt_file).read())
        cert = OpenSSL.crypto.dump_certificate(
            OpenSSL.crypto.FILETYPE_PEM, c).decode(encoding='utf-8')
        k = OpenSSL.crypto.load_privatekey(
            OpenSSL.crypto.FILETYPE_PEM, open(key_file).read())
>>>>>>> d3ba3052
        key = OpenSSL.crypto.dump_privatekey(OpenSSL.crypto.FILETYPE_PEM, k) \
            .decode(encoding='utf-8')
        cert_elem = ET.Element("importSslDomainCertificate",
                               {"xmlns": TYPES_URN})
        ET.SubElement(cert_elem, "networkDomainId").text = network_domain_id
        ET.SubElement(cert_elem, "name").text = name
        if description is not None:
            ET.SubElement(cert_elem, "description").text = description
        ET.SubElement(cert_elem, "key").text = key
        ET.SubElement(cert_elem, "certificate").text = cert
        result = self.connection.request_with_orgId_api_2(
            'networkDomainVip/importSslDomainCertificate',
            method='POST',
            data=ET.tostring(cert_elem)).object
        response_code = findtext(result, 'responseCode', TYPES_URN)
        return response_code in ['IN_PROGRESS', 'OK']

    def ex_delete_ssl_domain_certificate(self, dom_cert_id):
        """
        Deletes an SSL domain certificate

        :param dom_cert_id: Id of certificate to delete
        :type dom_cert_id: ``str``
        :return: ``bool``
        """
        del_dom_cert_elem = ET.Element("deleteSslDomainCertificate",
                                       {"id": dom_cert_id,
                                        "xmlns": TYPES_URN})
        result = self.connection.request_with_orgId_api_2(
            'networkDomainVip/deleteSslDomainCertificate',
            method='POST',
            data=ET.tostring(del_dom_cert_elem)).object
        response_code = findtext(result, 'responseCode', TYPES_URN)
        return response_code in ['IN_PROGRESS', 'OK']

    def ex_import_ssl_cert_chain(self, network_domain_id, name,
                                 chain_crt_file, description=None):
        """
        Import an ssl certificate chain for ssl offloading onto
        the the load balancer

        :param network_domain_id:  The Network Domain's Id.
        :type network_domain_id: ``str``
        :param name: The name of the ssl certificate chain
        :type name: ``str``
        :param chain_crt_file: The complete path to the certificate chain file
        :type chain_crt_file: ``str``
        :param description: (Optional) A description of the certificate chain
        :type description: ``str``
        :return: ``bool``
        """
        c = crypto.load_certificate(
            crypto.FILETYPE_PEM, open(chain_crt_file).read())
        cert = OpenSSL.crypto.dump_certificate(
            crypto.FILETYPE_PEM, c).decode(encoding='utf-8')
        cert_chain_elem = ET.Element("importSslCertificateChain",
                                     {"xmlns": TYPES_URN})
        ET.SubElement(cert_chain_elem, "networkDomainId") \
            .text = network_domain_id
        ET.SubElement(cert_chain_elem, "name").text = name
        if description is not None:
            ET.SubElement(cert_chain_elem, "description").text = description
        ET.SubElement(cert_chain_elem, "certificateChain").text = cert
        result = self.connection.request_with_orgId_api_2(
            "networkDomainVip/importSslCertificateChain",
            method="POST",
            data=ET.tostring(cert_chain_elem)).object
        response_code = findtext(result, 'responseCode', TYPES_URN)
        return response_code in ['IN_PROGRESS', 'OK']

    def ex_delete_ssl_certificate_chain(self, cert_chain_id):
        """
        Deletes a certificate chain

        :param cert_chain_id: Id of certificate chain to delete
        :type cert_chain_id: ``str``
        :return ``bool``
        """
        del_cert_chain_elem = ET.Element("deleteSslCertificateChain",
                                         {"id": cert_chain_id,
                                          "xmlns": TYPES_URN})
        result = self.connection.request_with_orgId_api_2(
            "networkDomainVip/deleteSslCertificateChain",
            method="POST",
            data=ET.tostring(del_cert_chain_elem)).object
        response_code = findtext(result, 'responseCode', TYPES_URN)
        return response_code in ['IN_PROGRESS', 'OK']

    def ex_create_ssl_offload_profile(self, netowrk_domain_id,
                                      name, ssl_domain_cert_id,
                                      description=None,
                                      ciphers=None,
                                      ssl_cert_chain_id=None):
        """
        Creates an SSL Offload profile

        :param network_domain_id: The network domain's Id
        :type netowrk_domain_id: ``str``
        :param name: Offload profile's name
        :type name: ``str``
        :param ssl_domain_cert_id: Certificate's Id
        :type ssl_domain_cert_id: ``str``
        :param description: (Optional) Profile's description
        :type description: ``str``
        :param ciphers: (Optional) The default cipher string is:
        "MEDIUM:HIGH:!EXPORT:!ADH:!MD5:!RC4:!SSLv2:!SSLv3:
        !ECDHE+AES-GCM:!ECDHE+AES:!ECDHE+3DES:!ECDHE_ECDSA:
        !ECDH_RSA:!ECDH_ECDSA:@SPEED" It is possible to choose just a subset
        of this string
        :type ciphers: ``str``
        :param ssl_cert_chain_id: (Optional) Bind the certificate
        chain to the profile.
        :type ssl_cert_chain_id: `str``
        :returns: ``bool``
        """
        ssl_offload_elem = ET.Element("createSslOffloadProfile",
                                      {"xmlns": TYPES_URN})
        ET.SubElement(ssl_offload_elem, "networkDomainId")\
            .text = netowrk_domain_id
        ET.SubElement(ssl_offload_elem, "name").text = name
        if description is not None:
            ET.SubElement(ssl_offload_elem, "description")\
                .text = description
        if ciphers is not None:
            ET.SubElement(ssl_offload_elem, "ciphers").text = ciphers
        ET.SubElement(ssl_offload_elem, "sslDomainCertificateId") \
            .text = ssl_domain_cert_id
        if ssl_cert_chain_id is not None:
            ET.SubElement(ssl_offload_elem, "sslCertificateChainId") \
                .text = ssl_cert_chain_id
        result = self.connection.request_with_orgId_api_2(
            "networkDomainVip/createSslOffloadProfile",
            method="POST",
            data=ET.tostring(ssl_offload_elem)).object
        response_code = findtext(result, 'responseCode', TYPES_URN)
        return response_code in ['IN_PROGRESS', 'OK']

    def ex_edit_ssl_offload_profile(self, profile_id,
                                    name, ssl_domain_cert_id,
                                    description=None,
                                    ciphers=None,
                                    ssl_cert_chain_id=None):
        """
        The function edits the ssl offload profile

        :param profil_id: The id of the profile to be edited
        :type profile_id: ``str``
        :param name: The name of the profile, new name or previous name
        :type name: ``str``
        :param ssl_domain_cert_id: The certificate id to use, new or current
        :type ssl_domain_cert_id: ``str``
        :param description: (Optional) Profile's description
        :type description: ``str``
        :param ciphers: (Optional) String of acceptable ciphers to use
        :type ciphers: ``str``
        :param ssl_cert_chain_id: If using a certificate chain
        or changing to a new one
        :type: ssl_cert_chain_id: ``str``
        :returns: ``bool``
        """
        ssl_offload_elem = ET.Element("editSslOffloadProfile",
                                      {"xmlns": TYPES_URN, "id": profile_id})
        ET.SubElement(ssl_offload_elem, "name").text = name
        if description is not None:
            ET.SubElement(ssl_offload_elem, "description").text = description
        if ciphers is not None:
            ET.SubElement(ssl_offload_elem, "ciphers").text = ciphers
        ET.SubElement(ssl_offload_elem, "sslDomainCertificateId") \
            .text = ssl_domain_cert_id
        if ssl_cert_chain_id is not None:
            ET.SubElement(ssl_offload_elem, "sslCertificateChainId") \
                .text = ssl_cert_chain_id
        result = self.connection.request_with_orgId_api_2(
            "networkDomainVip/editSslOffloadProfile",
            method="POST",
            data=ET.tostring(ssl_offload_elem)).object
        response_code = findtext(result, 'responseCode', TYPES_URN)
        return response_code in ['IN_PROGRESS', 'OK']

    def ex_delete_ssl_offload_profile(self, profile_id):
        """
        Delete an offload profile

        :param profile_id: Id of profile to be deleted
        :type profile_id: ``str``
        :returns: ``bool``
        """
        del_profile_elem = ET.Element("deleteSslOffloadProfile",
                                      {"id": profile_id, "xmlns": TYPES_URN})
        result = self.connection.request_with_orgId_api_2(
            "networkDomainVip/deleteSslOffloadProfile",
            method="POST",
            data=ET.tostring(del_profile_elem)).object
        response_code = findtext(result, "responseCode", TYPES_URN)
        return response_code in ["IN_PROGRESS", "OK"]

    def ex_get_pools(self, ex_network_domain_id=None):
        """
        Get all of the pools inside the current geography or
        in given network.

        :param ex_network_domain_id: UUID of Network Domain
               if not None returns only balancers in the given network
               if None then returns all pools for the organization
        :type  ex_network_domain_id: ``str``

        :return: Returns a ``list`` of type ``NttCisPool``
        :rtype: ``list`` of ``NttCisPool``
        """
        params = None

        if ex_network_domain_id is not None:
            params = {"networkDomainId": ex_network_domain_id}

        pools = self.connection \
            .request_with_orgId_api_2('networkDomainVip/pool',
                                      params=params).object

        return self._to_pools(pools)

    def ex_get_pool(self, pool_id):
        """
        Get a specific pool inside the current geography

        :param pool_id: The identifier of the pool
        :type  pool_id: ``str``

        :return: Returns an instance of ``NttCisPool``
        :rtype: ``NttCisPool``
        """
        pool = self.connection \
            .request_with_orgId_api_2('networkDomainVip/pool/%s'
                                      % pool_id).object
        return self._to_pool(pool)

    def ex_update_pool(self, pool):
        """
        Update the properties of an existing pool
        only method, serviceDownAction and slowRampTime are updated

        :param pool: The instance of ``NttCisPool`` to update
        :type  pool: ``NttCisPool``

        :return: ``True`` for success, ``False`` for failure
        :rtype: ``bool``
        """
        create_node_elm = ET.Element('editPool', {'xmlns': TYPES_URN})
        create_node_elm.set('id', pool.id)
        ET.SubElement(create_node_elm, "loadBalanceMethod") \
            .text = str(pool.load_balance_method)
        ET.SubElement(create_node_elm, 'healthMonitorId').text \
            = pool.health_monitor_id
        ET.SubElement(create_node_elm, "serviceDownAction") \
            .text = pool.service_down_action
        ET.SubElement(create_node_elm, "slowRampTime").text \
            = str(pool.slow_ramp_time)

        response = self.connection.request_with_orgId_api_2(
            action='networkDomainVip/editPool',
            method='POST',
            data=ET.tostring(create_node_elm)).object
        response_code = findtext(response, 'responseCode', TYPES_URN)
        return response_code in ['IN_PROGRESS', 'OK']

    def ex_destroy_pool(self, pool):
        """
        Destroy an existing pool

        :param pool: The instance of ``NttCisPool`` to destroy
        :type  pool: ``NttCisPool``

        :return: ``True`` for success, ``False`` for failure
        :rtype: ``bool``
        """
        destroy_request = ET.Element('deletePool',
                                     {'xmlns': TYPES_URN,
                                      'id': pool.id})

        result = self.connection.request_with_orgId_api_2(
            action='networkDomainVip/deletePool',
            method='POST',
            data=ET.tostring(destroy_request)).object
        response_code = findtext(result, 'responseCode', TYPES_URN)
        return response_code in ['IN_PROGRESS', 'OK']

    def ex_get_pool_members(self, pool_id):
        """
        Get the members of a pool

        :param pool: The instance of a pool
        :type  pool: ``NttCisPool``

        :returns: Returns an ``list`` of ``NttCisPoolMember``
        :rtype: ``list`` of ``NttCisPoolMember``
        """
        members = self.connection \
            .request_with_orgId_api_2('networkDomainVip/poolMember?poolId=%s'
                                      % pool_id).object
        return self._to_members(members)

    def ex_get_pool_member(self, pool_member_id):
        """
        Get a specific member of a pool

        :param pool: The id of a pool member
        :type  pool: ``str``

        :return: Returns an instance of ``NttCisPoolMember``
        :rtype: ``NttCisPoolMember``
        """
        member = self.connection \
            .request_with_orgId_api_2('networkDomainVip/poolMember/%s'
                                      % pool_member_id).object
        return self._to_member(member)

    def ex_set_pool_member_state(self, member, enabled=True):
        request = ET.Element('editPoolMember',
                             {'xmlns': TYPES_URN,
                              'id': member.id})
        state = "ENABLED" if enabled is True else "DISABLED"
        ET.SubElement(request, 'status').text = state

        result = self.connection.request_with_orgId_api_2(
            action='networkDomainVip/editPoolMember',
            method='POST',
            data=ET.tostring(request)).object

        response_code = findtext(result, 'responseCode', TYPES_URN)
        return response_code in ['IN_PROGRESS', 'OK']

    def ex_destroy_pool_member(self, member, destroy_node=False):
        """
        Destroy a specific member of a pool

        :param pool: The instance of a pool member
        :type  pool: ``NttCisPoolMember``

        :param destroy_node: Also destroy the associated node
        :type  destroy_node: ``bool``

        :return: ``True`` for success, ``False`` for failure
        :rtype: ``bool``
        """
        # remove the pool member
        destroy_request = ET.Element('removePoolMember',
                                     {'xmlns': TYPES_URN,
                                      'id': member.id})

        result = self.connection.request_with_orgId_api_2(
            action='networkDomainVip/removePoolMember',
            method='POST',
            data=ET.tostring(destroy_request)).object

        if member.node_id is not None and destroy_node is True:
            return self.ex_destroy_node(member.node_id)
        else:
            response_code = findtext(result, 'responseCode', TYPES_URN)
            return response_code in ['IN_PROGRESS', 'OK']

    def ex_get_nodes(self, ex_network_domain_id=None):
        """
        Get the nodes within this geography or in given network.

        :param ex_network_domain_id: UUID of Network Domain
               if not None returns only balancers in the given network
               if None then returns all pools for the organization
        :type  ex_network_domain_id: ``str``

        :return: Returns an ``list`` of ``NttCisVIPNode``
        :rtype: ``list`` of ``NttCisVIPNode``
        """
        params = None
        if ex_network_domain_id is not None:
            params = {"networkDomainId": ex_network_domain_id}

        nodes = self.connection \
            .request_with_orgId_api_2('networkDomainVip/node',
                                      params=params).object
        return self._to_nodes(nodes)

    def ex_get_node(self, node_id):
        """
        Get the node specified by node_id

        :return: Returns an instance of ``NttCisVIPNode``
        :rtype: Instance of ``NttCisVIPNode``
        """
        nodes = self.connection \
            .request_with_orgId_api_2('networkDomainVip/node/%s'
                                      % node_id).object
        return self._to_node(nodes)

    def ex_destroy_node(self, node_id):
        """
        Destroy a specific node

        :param node_id: The ID of of a ``NttCisVIPNode``
        :type  node_id: ``str``

        :return: ``True`` for success, ``False`` for failure
        :rtype: ``bool``
        """
        # Destroy the node
        destroy_request = ET.Element('deleteNode',
                                     {'xmlns': TYPES_URN,
                                      'id': node_id})

        result = self.connection.request_with_orgId_api_2(
            action='networkDomainVip/deleteNode',
            method='POST',
            data=ET.tostring(destroy_request)).object
        response_code = findtext(result, 'responseCode', TYPES_URN)
        return response_code in ['IN_PROGRESS', 'OK']

    def ex_wait_for_state(self, state, func, poll_interval=2,
                          timeout=60, *args, **kwargs):
        """
        Wait for the function which returns a instance
        with field status to match

        Keep polling func until one of the desired states is matched

        :param state: Either the desired state (`str`) or a `list` of states
        :type  state: ``str`` or ``list``

        :param  func: The function to call, e.g. ex_get_vlan
        :type   func: ``function``

        :param  poll_interval: The number of seconds to wait between checks
        :type   poll_interval: `int`

        :param  timeout: The total number of seconds to wait to reach a state
        :type   timeout: `int`

        :param  args: The arguments for func
        :type   args: Positional arguments

        :param  kwargs: The arguments for func
        :type   kwargs: Keyword arguments
        """
        return self.connection.wait_for_state(state, func, poll_interval,
                                              timeout, *args, **kwargs)

    def ex_get_default_health_monitors(self, network_domain):
        """
        Get the default health monitors available for a network domain

        :param network_domain_id: The ID of of a ``NttCisNetworkDomain``
        :type  network_domain_id: ``str``

        :rtype: `list` of :class:`NttCisDefaultHealthMonitor`
        """
        result = self.connection.request_with_orgId_api_2(
            action='networkDomainVip/defaultHealthMonitor',
            params={'networkDomainId': network_domain},
            method='GET').object
        return self._to_health_monitors(result)

    def ex_get_default_persistence_profiles(self, network_domain_id):
        """
        Get the default persistence profiles available for a network domain

        :param network_domain_id: The ID of of a ``NttCisNetworkDomain``
        :type  network_domain_id: ``str``

        :rtype: `list` of :class:`NttCisPersistenceProfile`
        """
        result = self.connection.request_with_orgId_api_2(
            action='networkDomainVip/defaultPersistenceProfile',
            params={'networkDomainId': network_domain_id},
            method='GET').object
        return self._to_persistence_profiles(result)

    def ex_get_default_irules(self, network_domain_id):
        """
        Get the default iRules available for a network domain

        :param network_domain_id: The ID of of a ``NttCisNetworkDomain``
        :type  network_domain_id: ``str``

        :rtype: `list` of :class:`NttCisDefaultiRule`
        """
        result = self.connection.request_with_orgId_api_2(
            action='networkDomainVip/defaultIrule',
            params={'networkDomainId': network_domain_id},
            method='GET').object
        return self._to_irules(result)

    @get_params
    def ex_list_ssl_domain_certs(self, params={}):
        """
        Functions takes a named parameter that can be one or none of the
        following

        :param params: A sequence of comma separated keyword arguments
        and a value
            * id=
            * network_domain_id=
            * name=
            * state=
            * create_time=
            * expiry_time=
        :returns: `list` of :class: `NttCisDomaincertificate`
        """
        result = self.connection.request_with_orgId_api_2(
            action="networkDomainVip/sslDomainCertificate",
            params=params,
            method="GET").object
        return self._to_certs(result)

    def ex_get_ssl_domain_cert(self, cert_id):
        """
        Function gets the cert by id. Use this if only if the id
        is already known

        :param cert_id: The id of the specific cert
        :type cert_id: ``str``
        :returns: :class: `NttCisdomaincertificate
        """
        result = self.connection.request_with_orgId_api_2(
            action="networkDomainVip/sslDomainCertificate/%s" % cert_id,
            method="GET").object
        return self._to_cert(result)

    @get_params
    def ex_list_ssl_certificate_chains(self, params={}):
        """
        Functions takes a named parameter that can be one or none of the
        following to filter returned items

        :param params: A sequence of comma separated keyword arguments
        and a value
            * id=
            * network_domain_id=
            * name=
            * state=
            * create_time=
            * expiry_time=
        :return: `list` of :class: `NttCissslcertficiatechain`
        """
        result = self.connection.request_with_orgId_api_2(
            action="networkDomainVip/sslCertificateChain",
            params=params,
            method="GET").object
        return self._to_certificate_chains(result)

    def ex_get_ssl_certificate_chain(self, chain_id):
        """
        Function gets the certificate chain by id. Use this if only if the id
        is already known
        :param cert_id: The id of the specific cert
        :return: :class: `NttCiscertificatechain
        """
        result = self.connection.request_with_orgId_api_2(
            action="networkDomainVip/sslCertificateChain/%s" % chain_id,
            method="GET").object
        return self._to_certificate_chain(result)

    @get_params
    def ex_list_ssl_offload_profiles(self, params={}):
        """
       Functions takes a named parameter that can be one or none of the
       following to filter returned items

       :param params: A sequence of comma separated keyword arguments
       and a value
           * id=
           * network_domain_id=
           * datacenter_id=
           * name=
           * state=
           * ssl_domain_certificate_id=
           * ssl_domain_certificate_name=
           * ssl_certificate_chain_id=
           * ssl_certificate_chain_name=
           * create_time=
       :return: `list` of :class: `NttCisSslssloffloadprofile`
       """
        result = self.connection.request_with_orgId_api_2(
            action="networkDomainVip/sslOffloadProfile",
            params=params,
            method="GET").object
        return self._to_ssl_profiles(result)

    def ex_get_ssl_offload_profile(self, profile_id):
        result = self.connection.request_with_orgId_api_2(
            action="networkDomainVip/sslOffloadProfile/%s" % profile_id,
            method="GET").object
        return self._to_ssl_profile(result)

    def _to_irules(self, object):
        irules = []
        matches = object.findall(
            fixxpath('defaultIrule', TYPES_URN))
        for element in matches:
            irules.append(self._to_irule(element))
        return irules

    def _to_irule(self, element):
        compatible = []
        matches = element.findall(
            fixxpath('virtualListenerCompatibility', TYPES_URN))
        for match_element in matches:
            compatible.append(
                NttCisVirtualListenerCompatibility(
                    type=match_element.get('type'),
                    protocol=match_element.get('protocol', None)))
        irule_element = element.find(fixxpath('irule', TYPES_URN))
        return NttCisDefaultiRule(
            id=irule_element.get('id'),
            name=irule_element.get('name'),
            compatible_listeners=compatible
        )

    def _to_persistence_profiles(self, object):
        profiles = []
        matches = object.findall(
            fixxpath('defaultPersistenceProfile', TYPES_URN))
        for element in matches:
            profiles.append(self._to_persistence_profile(element))
        return profiles

    def _to_persistence_profile(self, element):
        compatible = []
        matches = element.findall(
            fixxpath('virtualListenerCompatibility', TYPES_URN))
        for match_element in matches:
            compatible.append(
                NttCisVirtualListenerCompatibility(
                    type=match_element.get('type'),
                    protocol=match_element.get('protocol', None)))

        return NttCisPersistenceProfile(
            id=element.get('id'),
            fallback_compatible=bool(
                element.get('fallbackCompatible') == "true"),
            name=findtext(element, 'name', TYPES_URN),
            compatible_listeners=compatible
        )

    def _to_health_monitors(self, object):
        monitors = []
        matches = object.findall(fixxpath('defaultHealthMonitor', TYPES_URN))
        for element in matches:
            monitors.append(self._to_health_monitor(element))
        return monitors

    def _to_health_monitor(self, element):
        return NttCisDefaultHealthMonitor(
            id=element.get('id'),
            name=findtext(element, 'name', TYPES_URN),
            node_compatible=bool(
                findtext(element, 'nodeCompatible', TYPES_URN) == "true"),
            pool_compatible=bool(
                findtext(element, 'poolCompatible', TYPES_URN) == "true"),
        )

    def _to_nodes(self, object):
        nodes = []
        for element in object.findall(fixxpath("node", TYPES_URN)):
            nodes.append(self._to_node(element))

        return nodes

    def _to_node(self, element):
        ipaddress = findtext(element, 'ipv4Address', TYPES_URN)
        if ipaddress is None:
            ipaddress = findtext(element, 'ipv6Address', TYPES_URN)

        name = findtext(element, 'name', TYPES_URN)

        try:
            hm = element.find(fixxpath('healthMonitor', TYPES_URN)).get('id')
        except AttributeError:
            hm = None

        node = NttCisVIPNode(
            id=element.get('id'),
            name=name,
            status=self._VALUE_TO_STATE_MAP.get(
                findtext(element, 'state', TYPES_URN),
                State.UNKNOWN),
            health_monitor=hm,
            connection_rate_limit=findtext(element,
                                           'connectionRateLimit', TYPES_URN),
            connection_limit=findtext(element, 'connectionLimit', TYPES_URN),
            ip=ipaddress)

        return node

    def _to_balancers(self, object):
        loadbalancers = []
        for element in object.findall(fixxpath("virtualListener", TYPES_URN)):
            loadbalancers.append(self._to_balancer(element))

        return loadbalancers

    def _to_balancer(self, element):
        ipaddress = findtext(element, 'listenerIpAddress', TYPES_URN)
        name = findtext(element, 'name', TYPES_URN)
        port = findtext(element, 'port', TYPES_URN)
        extra = {}

        pool_element = element.find(fixxpath(
            'pool',
            TYPES_URN))
        if pool_element is None:
            extra['pool_id'] = None

        else:
            extra['pool_id'] = pool_element.get('id')

        extra['network_domain_id'] = findtext(element, 'networkDomainId',
                                              TYPES_URN)

        balancer = LoadBalancer(
            id=element.get('id'),
            name=name,
            state=self._VALUE_TO_STATE_MAP.get(
                findtext(element, 'state', TYPES_URN),
                State.UNKNOWN),
            ip=ipaddress,
            port=port,
            driver=self.connection.driver,
            extra=extra
        )

        return balancer

    def _to_members(self, object):
        members = []
        for element in object.findall(fixxpath("poolMember", TYPES_URN)):
            members.append(self._to_member(element))

        return members

    def _to_member(self, element):
        port = findtext(element, 'port', TYPES_URN)
        if port is not None:
            port = int(port)
        pool_member = NttCisPoolMember(
            id=element.get('id'),
            name=element.find(fixxpath(
                'node',
                TYPES_URN)).get('name'),
            status=findtext(element, 'state', TYPES_URN),
            node_id=element.find(fixxpath(
                'node',
                TYPES_URN)).get('id'),
            ip=element.find(fixxpath(
                'node',
                TYPES_URN)).get('ipAddress'),
            port=port
        )
        return pool_member

    def _to_pools(self, object):
        pools = []
        for element in object.findall(fixxpath("pool", TYPES_URN)):
            pools.append(self._to_pool(element))

        return pools

    def _to_pool(self, element):
        pool = NttCisPool(
            id=element.get('id'),
            name=findtext(element, 'name', TYPES_URN),
            status=findtext(element, 'state', TYPES_URN),
            description=findtext(element, 'description', TYPES_URN),
            load_balance_method=findtext(element, 'loadBalanceMethod',
                                         TYPES_URN),
            health_monitor_id=findtext(element, 'healthMonitorId', TYPES_URN),
            service_down_action=findtext(element, 'serviceDownAction',
                                         TYPES_URN),
            slow_ramp_time=findtext(element, 'slowRampTime', TYPES_URN),
        )
        return pool

    def _to_certs(self, object):
        certs = []
        for element in object.findall(fixxpath("sslDomainCertificate",
                                               TYPES_URN)):
            certs.append(self._to_cert(element))
        return certs

    def _to_cert(self, el):
        return process_xml(ET.tostring(el))

    def _to_certificate_chains(self, object):
        cert_chains = []
        for element in object.findall(fixxpath("sslCertificateChain",
                                               TYPES_URN)):
            cert_chains.append(self._to_certificate_chain(element))
        return cert_chains

    def _to_certificate_chain(self, el):
        return process_xml(ET.tostring(el))

    def _to_ssl_profiles(self, object):
        profiles = []
        for element in object.findall(fixxpath("sslOffloadProfile",
                                               TYPES_URN)):
            profiles.append(self._to_ssl_profile(element))
        return profiles

    def _to_ssl_profile(self, el):
        return process_xml(ET.tostring(el))<|MERGE_RESOLUTION|>--- conflicted
+++ resolved
@@ -12,10 +12,6 @@
 # WITHOUT WARRANTIES OR CONDITIONS OF ANY KIND, either express or implied.
 # See the License for the specific language governing permissions and
 # limitations under the License.
-<<<<<<< HEAD
-
-=======
->>>>>>> d3ba3052
 try:
     import OpenSSL
     OpenSSL
@@ -81,20 +77,29 @@
         'REQUIRES_SUPPORT': State.ERROR
     }
 
-    def __init__(self, key, network_domain_id, secret=None, secure=True,
-                 host=None, port=None, api_version=None,
-                 region=DEFAULT_REGION, **kwargs):
+    def __init__(self,
+                 key,
+                 network_domain_id,
+                 secret=None,
+                 secure=True,
+                 host=None,
+                 port=None,
+                 api_version=None,
+                 region=DEFAULT_REGION,
+                 **kwargs):
 
         self.network_domain_id = network_domain_id
 
         if region not in API_ENDPOINTS and host is None:
-            raise ValueError(
-                'Invalid region: %s, no host specified' % (region))
+            raise ValueError('Invalid region: %s, no host specified' %
+                             (region))
         if region is not None:
             self.selected_region = API_ENDPOINTS[region]
 
-        super(NttCisLBDriver, self).__init__(key=key, secret=secret,
-                                             secure=secure, host=host,
+        super(NttCisLBDriver, self).__init__(key=key,
+                                             secret=secret,
+                                             secure=secure,
+                                             host=host,
                                              port=port,
                                              api_version=api_version,
                                              region=region,
@@ -105,13 +110,17 @@
             Add the region to the kwargs before the connection is instantiated
         """
 
-        kwargs = super(NttCisLBDriver,
-                       self)._ex_connection_class_kwargs()
+        kwargs = super(NttCisLBDriver, self)._ex_connection_class_kwargs()
         kwargs['region'] = self.selected_region
         return kwargs
 
-    def create_balancer(self, name, listener_port=None, port=None,
-                        protocol=None, algorithm=None, members=None,
+    def create_balancer(self,
+                        name,
+                        listener_port=None,
+                        port=None,
+                        protocol=None,
+                        algorithm=None,
+                        members=None,
                         optimization_profile="TCP",
                         ex_listener_ip_address=None):
         """
@@ -176,10 +185,7 @@
                         name=member.name,
                         ip=member.private_ips[0],
                         ex_description=None)
-                self.ex_create_pool_member(
-                    pool=pool,
-                    node=member,
-                    port=port)
+                self.ex_create_pool_member(pool=pool, node=member, port=port)
 
         # Create the virtual listener (balancer)
         listener = self.ex_create_virtual_listener(
@@ -192,17 +198,17 @@
             optimization_profile=optimization_profile,
             listener_ip_address=ex_listener_ip_address)
 
-        return LoadBalancer(
-            id=listener.id,
-            name=listener.name,
-            state=State.RUNNING,
-            ip=listener.ip,
-            port=port,
-            driver=self,
-            extra={'pool_id': pool.id,
-                   'network_domain_id': network_domain_id,
-                   'listener_ip_address': ex_listener_ip_address}
-        )
+        return LoadBalancer(id=listener.id,
+                            name=listener.name,
+                            state=State.RUNNING,
+                            ip=listener.ip,
+                            port=port,
+                            driver=self,
+                            extra={
+                                'pool_id': pool.id,
+                                'network_domain_id': network_domain_id,
+                                'listener_ip_address': ex_listener_ip_address
+                            })
 
     def ex_update_listener(self, virtual_listener, **kwargs):
         """
@@ -210,12 +216,13 @@
         :param virtual_listener: The listener to be updated
         :return: The edited version of the listener
         """
-        edit_listener_elm = ET.Element('editVirtualListener',
-                                       {'xmlns': TYPES_URN,
-                                        'id': virtual_listener.id,
-                                        'xmlns:xsi':
-                                            "http://www.w3.org/2001/"
-                                            "XMLSchema-instance"})
+        edit_listener_elm = ET.Element(
+            'editVirtualListener', {
+                'xmlns': TYPES_URN,
+                'id': virtual_listener.id,
+                'xmlns:xsi': "http://www.w3.org/2001/"
+                "XMLSchema-instance"
+            })
         for k, v in kwargs.items():
             if v is None:
                 ET.SubElement(edit_listener_elm, k, {'xsi:nil': 'true'})
@@ -247,9 +254,8 @@
             params = {"networkDomainId": ex_network_domain_id}
 
         return self._to_balancers(
-            self.connection
-                .request_with_orgId_api_2('networkDomainVip/virtualListener',
-                                          params=params).object)
+            self.connection.request_with_orgId_api_2(
+                'networkDomainVip/virtualListener', params=params).object)
 
     def get_balancer(self, balancer_id):
         """
@@ -292,13 +298,12 @@
         pool_members = self.ex_get_pool_members(balancer.extra['pool_id'])
         members = []
         for pool_member in pool_members:
-            members.append(Member(
-                id=pool_member.id,
-                ip=pool_member.ip,
-                port=pool_member.port,
-                balancer=balancer,
-                extra=None
-            ))
+            members.append(
+                Member(id=pool_member.id,
+                       ip=pool_member.ip,
+                       port=pool_member.port,
+                       balancer=balancer,
+                       extra=None))
         return members
 
     def balancer_attach_member(self, balancer, member):
@@ -318,15 +323,13 @@
             network_domain_id=balancer.extra['network_domain_id'],
             name='Member.' + member.ip,
             ip=member.ip,
-            ex_description=''
-        )
+            ex_description='')
         if node is False:
             return False
         pool = self.ex_get_pool(balancer.extra['pool_id'])
-        pool_member = self.ex_create_pool_member(
-            pool=pool,
-            node=node,
-            port=member.port)
+        pool_member = self.ex_create_pool_member(pool=pool,
+                                                 node=node,
+                                                 port=member.port)
         member.id = pool_member.id
         return member
 
@@ -343,8 +346,10 @@
         :return: ``True`` if member detach was successful, otherwise ``False``.
         :rtype: ``bool``
         """
-        create_pool_m = ET.Element('removePoolMember', {'xmlns': TYPES_URN,
-                                                        'id': member.id})
+        create_pool_m = ET.Element('removePoolMember', {
+            'xmlns': TYPES_URN,
+            'id': member.id
+        })
 
         result = self.connection.request_with_orgId_api_2(
             'networkDomainVip/removePoolMember',
@@ -363,9 +368,10 @@
         :return: ``True`` if the destroy was successful, otherwise ``False``.
         :rtype: ``bool``
         """
-        delete_listener = ET.Element('deleteVirtualListener',
-                                     {'xmlns': TYPES_URN,
-                                      'id': balancer.id})
+        delete_listener = ET.Element('deleteVirtualListener', {
+            'xmlns': TYPES_URN,
+            'id': balancer.id
+        })
 
         result = self.connection.request_with_orgId_api_2(
             'networkDomainVip/deleteVirtualListener',
@@ -427,14 +433,12 @@
             if info.get('name') == 'nodeName':
                 node_name = info.get('value')
 
-        return NttCisPoolMember(
-            id=member_id,
-            name=node_name,
-            status=State.RUNNING,
-            ip=node.ip,
-            port=port,
-            node_id=node.id
-        )
+        return NttCisPoolMember(id=member_id,
+                                name=node_name,
+                                status=State.RUNNING,
+                                ip=node.ip,
+                                port=port,
+                                node_id=node.id)
 
     def ex_create_node(self,
                        network_domain_id,
@@ -494,12 +498,10 @@
                 node_id = info.get('value')
             if info.get('name') == 'name':
                 node_name = info.get('value')
-        return NttCisVIPNode(
-            id=node_id,
-            name=node_name,
-            status=State.RUNNING,
-            ip=ip
-        )
+        return NttCisVIPNode(id=node_id,
+                             name=node_name,
+                             status=State.RUNNING,
+                             ip=ip)
 
     def ex_update_node(self, node):
         """
@@ -617,16 +619,14 @@
             if info.get('name') == 'poolId':
                 pool_id = info.get('value')
 
-        return NttCisPool(
-            id=pool_id,
-            name=name,
-            description=ex_description,
-            status=State.RUNNING,
-            load_balance_method=str(balancer_method),
-            health_monitor_id=None,
-            service_down_action=service_down_action,
-            slow_ramp_time=str(slow_ramp_time)
-        )
+        return NttCisPool(id=pool_id,
+                          name=name,
+                          description=ex_description,
+                          status=State.RUNNING,
+                          load_balance_method=str(balancer_method),
+                          health_monitor_id=None,
+                          service_down_action=service_down_action,
+                          slow_ramp_time=str(slow_ramp_time))
 
     def ex_create_virtual_listener(self,
                                    network_domain_id,
@@ -761,15 +761,16 @@
             if info.get('name') == 'listenerIpAddress':
                 virtual_listener_ip = info.get('value')
 
-        return NttCisVirtualListener(
-            id=virtual_listener_id,
-            name=name,
-            ip=virtual_listener_ip,
-            status=State.RUNNING
-        )
-
-    def ex_import_ssl_domain_certificate(self, network_domain_id,
-                                         name, crt_file, key_file,
+        return NttCisVirtualListener(id=virtual_listener_id,
+                                     name=name,
+                                     ip=virtual_listener_ip,
+                                     status=State.RUNNING)
+
+    def ex_import_ssl_domain_certificate(self,
+                                         network_domain_id,
+                                         name,
+                                         crt_file,
+                                         key_file,
                                          description=None):
         """
         Import an ssl cert for ssl offloading onto the the load balancer
@@ -786,27 +787,12 @@
         :type `description: `str``
         :return: ``bool``
         """
-<<<<<<< HEAD
-
-        with open(crt_file) as fp:
-            c = OpenSSL.crypto.load_certificate(
-                OpenSSL.crypto.FILETYPE_PEM, fp.read())
-
-        cert = OpenSSL.crypto.dump_certificate(
-            OpenSSL.crypto.FILETYPE_PEM, c).decode(encoding='utf-8')
-
-        with open(key_file) as fp:
-            k = OpenSSL.crypto.load_privatekey(
-                OpenSSL.crypto.FILETYPE_PEM, fp.read())
-
-=======
-        c = OpenSSL.crypto.load_certificate(
-            OpenSSL.crypto.FILETYPE_PEM, open(crt_file).read())
-        cert = OpenSSL.crypto.dump_certificate(
-            OpenSSL.crypto.FILETYPE_PEM, c).decode(encoding='utf-8')
-        k = OpenSSL.crypto.load_privatekey(
-            OpenSSL.crypto.FILETYPE_PEM, open(key_file).read())
->>>>>>> d3ba3052
+        c = OpenSSL.crypto.load_certificate(OpenSSL.crypto.FILETYPE_PEM,
+                                            open(crt_file).read())
+        cert = OpenSSL.crypto.dump_certificate(OpenSSL.crypto.FILETYPE_PEM,
+                                               c).decode(encoding='utf-8')
+        k = OpenSSL.crypto.load_privatekey(OpenSSL.crypto.FILETYPE_PEM,
+                                           open(key_file).read())
         key = OpenSSL.crypto.dump_privatekey(OpenSSL.crypto.FILETYPE_PEM, k) \
             .decode(encoding='utf-8')
         cert_elem = ET.Element("importSslDomainCertificate",
@@ -832,9 +818,10 @@
         :type dom_cert_id: ``str``
         :return: ``bool``
         """
-        del_dom_cert_elem = ET.Element("deleteSslDomainCertificate",
-                                       {"id": dom_cert_id,
-                                        "xmlns": TYPES_URN})
+        del_dom_cert_elem = ET.Element("deleteSslDomainCertificate", {
+            "id": dom_cert_id,
+            "xmlns": TYPES_URN
+        })
         result = self.connection.request_with_orgId_api_2(
             'networkDomainVip/deleteSslDomainCertificate',
             method='POST',
@@ -842,8 +829,11 @@
         response_code = findtext(result, 'responseCode', TYPES_URN)
         return response_code in ['IN_PROGRESS', 'OK']
 
-    def ex_import_ssl_cert_chain(self, network_domain_id, name,
-                                 chain_crt_file, description=None):
+    def ex_import_ssl_cert_chain(self,
+                                 network_domain_id,
+                                 name,
+                                 chain_crt_file,
+                                 description=None):
         """
         Import an ssl certificate chain for ssl offloading onto
         the the load balancer
@@ -858,10 +848,10 @@
         :type description: ``str``
         :return: ``bool``
         """
-        c = crypto.load_certificate(
-            crypto.FILETYPE_PEM, open(chain_crt_file).read())
-        cert = OpenSSL.crypto.dump_certificate(
-            crypto.FILETYPE_PEM, c).decode(encoding='utf-8')
+        c = crypto.load_certificate(crypto.FILETYPE_PEM,
+                                    open(chain_crt_file).read())
+        cert = OpenSSL.crypto.dump_certificate(crypto.FILETYPE_PEM,
+                                               c).decode(encoding='utf-8')
         cert_chain_elem = ET.Element("importSslCertificateChain",
                                      {"xmlns": TYPES_URN})
         ET.SubElement(cert_chain_elem, "networkDomainId") \
@@ -885,9 +875,10 @@
         :type cert_chain_id: ``str``
         :return ``bool``
         """
-        del_cert_chain_elem = ET.Element("deleteSslCertificateChain",
-                                         {"id": cert_chain_id,
-                                          "xmlns": TYPES_URN})
+        del_cert_chain_elem = ET.Element("deleteSslCertificateChain", {
+            "id": cert_chain_id,
+            "xmlns": TYPES_URN
+        })
         result = self.connection.request_with_orgId_api_2(
             "networkDomainVip/deleteSslCertificateChain",
             method="POST",
@@ -895,8 +886,10 @@
         response_code = findtext(result, 'responseCode', TYPES_URN)
         return response_code in ['IN_PROGRESS', 'OK']
 
-    def ex_create_ssl_offload_profile(self, netowrk_domain_id,
-                                      name, ssl_domain_cert_id,
+    def ex_create_ssl_offload_profile(self,
+                                      netowrk_domain_id,
+                                      name,
+                                      ssl_domain_cert_id,
                                       description=None,
                                       ciphers=None,
                                       ssl_cert_chain_id=None):
@@ -944,8 +937,10 @@
         response_code = findtext(result, 'responseCode', TYPES_URN)
         return response_code in ['IN_PROGRESS', 'OK']
 
-    def ex_edit_ssl_offload_profile(self, profile_id,
-                                    name, ssl_domain_cert_id,
+    def ex_edit_ssl_offload_profile(self,
+                                    profile_id,
+                                    name,
+                                    ssl_domain_cert_id,
                                     description=None,
                                     ciphers=None,
                                     ssl_cert_chain_id=None):
@@ -967,8 +962,10 @@
         :type: ssl_cert_chain_id: ``str``
         :returns: ``bool``
         """
-        ssl_offload_elem = ET.Element("editSslOffloadProfile",
-                                      {"xmlns": TYPES_URN, "id": profile_id})
+        ssl_offload_elem = ET.Element("editSslOffloadProfile", {
+            "xmlns": TYPES_URN,
+            "id": profile_id
+        })
         ET.SubElement(ssl_offload_elem, "name").text = name
         if description is not None:
             ET.SubElement(ssl_offload_elem, "description").text = description
@@ -994,8 +991,10 @@
         :type profile_id: ``str``
         :returns: ``bool``
         """
-        del_profile_elem = ET.Element("deleteSslOffloadProfile",
-                                      {"id": profile_id, "xmlns": TYPES_URN})
+        del_profile_elem = ET.Element("deleteSslOffloadProfile", {
+            "id": profile_id,
+            "xmlns": TYPES_URN
+        })
         result = self.connection.request_with_orgId_api_2(
             "networkDomainVip/deleteSslOffloadProfile",
             method="POST",
@@ -1081,9 +1080,10 @@
         :return: ``True`` for success, ``False`` for failure
         :rtype: ``bool``
         """
-        destroy_request = ET.Element('deletePool',
-                                     {'xmlns': TYPES_URN,
-                                      'id': pool.id})
+        destroy_request = ET.Element('deletePool', {
+            'xmlns': TYPES_URN,
+            'id': pool.id
+        })
 
         result = self.connection.request_with_orgId_api_2(
             action='networkDomainVip/deletePool',
@@ -1123,9 +1123,10 @@
         return self._to_member(member)
 
     def ex_set_pool_member_state(self, member, enabled=True):
-        request = ET.Element('editPoolMember',
-                             {'xmlns': TYPES_URN,
-                              'id': member.id})
+        request = ET.Element('editPoolMember', {
+            'xmlns': TYPES_URN,
+            'id': member.id
+        })
         state = "ENABLED" if enabled is True else "DISABLED"
         ET.SubElement(request, 'status').text = state
 
@@ -1151,9 +1152,10 @@
         :rtype: ``bool``
         """
         # remove the pool member
-        destroy_request = ET.Element('removePoolMember',
-                                     {'xmlns': TYPES_URN,
-                                      'id': member.id})
+        destroy_request = ET.Element('removePoolMember', {
+            'xmlns': TYPES_URN,
+            'id': member.id
+        })
 
         result = self.connection.request_with_orgId_api_2(
             action='networkDomainVip/removePoolMember',
@@ -1210,9 +1212,10 @@
         :rtype: ``bool``
         """
         # Destroy the node
-        destroy_request = ET.Element('deleteNode',
-                                     {'xmlns': TYPES_URN,
-                                      'id': node_id})
+        destroy_request = ET.Element('deleteNode', {
+            'xmlns': TYPES_URN,
+            'id': node_id
+        })
 
         result = self.connection.request_with_orgId_api_2(
             action='networkDomainVip/deleteNode',
@@ -1221,8 +1224,13 @@
         response_code = findtext(result, 'responseCode', TYPES_URN)
         return response_code in ['IN_PROGRESS', 'OK']
 
-    def ex_wait_for_state(self, state, func, poll_interval=2,
-                          timeout=60, *args, **kwargs):
+    def ex_wait_for_state(self,
+                          state,
+                          func,
+                          poll_interval=2,
+                          timeout=60,
+                          *args,
+                          **kwargs):
         """
         Wait for the function which returns a instance
         with field status to match
@@ -1261,7 +1269,9 @@
         """
         result = self.connection.request_with_orgId_api_2(
             action='networkDomainVip/defaultHealthMonitor',
-            params={'networkDomainId': network_domain},
+            params={
+                'networkDomainId': network_domain
+            },
             method='GET').object
         return self._to_health_monitors(result)
 
@@ -1276,7 +1286,9 @@
         """
         result = self.connection.request_with_orgId_api_2(
             action='networkDomainVip/defaultPersistenceProfile',
-            params={'networkDomainId': network_domain_id},
+            params={
+                'networkDomainId': network_domain_id
+            },
             method='GET').object
         return self._to_persistence_profiles(result)
 
@@ -1291,7 +1303,9 @@
         """
         result = self.connection.request_with_orgId_api_2(
             action='networkDomainVip/defaultIrule',
-            params={'networkDomainId': network_domain_id},
+            params={
+                'networkDomainId': network_domain_id
+            },
             method='GET').object
         return self._to_irules(result)
 
@@ -1399,8 +1413,7 @@
 
     def _to_irules(self, object):
         irules = []
-        matches = object.findall(
-            fixxpath('defaultIrule', TYPES_URN))
+        matches = object.findall(fixxpath('defaultIrule', TYPES_URN))
         for element in matches:
             irules.append(self._to_irule(element))
         return irules
@@ -1415,11 +1428,9 @@
                     type=match_element.get('type'),
                     protocol=match_element.get('protocol', None)))
         irule_element = element.find(fixxpath('irule', TYPES_URN))
-        return NttCisDefaultiRule(
-            id=irule_element.get('id'),
-            name=irule_element.get('name'),
-            compatible_listeners=compatible
-        )
+        return NttCisDefaultiRule(id=irule_element.get('id'),
+                                  name=irule_element.get('name'),
+                                  compatible_listeners=compatible)
 
     def _to_persistence_profiles(self, object):
         profiles = []
@@ -1444,8 +1455,7 @@
             fallback_compatible=bool(
                 element.get('fallbackCompatible') == "true"),
             name=findtext(element, 'name', TYPES_URN),
-            compatible_listeners=compatible
-        )
+            compatible_listeners=compatible)
 
     def _to_health_monitors(self, object):
         monitors = []
@@ -1487,11 +1497,10 @@
             id=element.get('id'),
             name=name,
             status=self._VALUE_TO_STATE_MAP.get(
-                findtext(element, 'state', TYPES_URN),
-                State.UNKNOWN),
+                findtext(element, 'state', TYPES_URN), State.UNKNOWN),
             health_monitor=hm,
-            connection_rate_limit=findtext(element,
-                                           'connectionRateLimit', TYPES_URN),
+            connection_rate_limit=findtext(element, 'connectionRateLimit',
+                                           TYPES_URN),
             connection_limit=findtext(element, 'connectionLimit', TYPES_URN),
             ip=ipaddress)
 
@@ -1510,9 +1519,7 @@
         port = findtext(element, 'port', TYPES_URN)
         extra = {}
 
-        pool_element = element.find(fixxpath(
-            'pool',
-            TYPES_URN))
+        pool_element = element.find(fixxpath('pool', TYPES_URN))
         if pool_element is None:
             extra['pool_id'] = None
 
@@ -1522,17 +1529,15 @@
         extra['network_domain_id'] = findtext(element, 'networkDomainId',
                                               TYPES_URN)
 
-        balancer = LoadBalancer(
-            id=element.get('id'),
-            name=name,
-            state=self._VALUE_TO_STATE_MAP.get(
-                findtext(element, 'state', TYPES_URN),
-                State.UNKNOWN),
-            ip=ipaddress,
-            port=port,
-            driver=self.connection.driver,
-            extra=extra
-        )
+        balancer = LoadBalancer(id=element.get('id'),
+                                name=name,
+                                state=self._VALUE_TO_STATE_MAP.get(
+                                    findtext(element, 'state', TYPES_URN),
+                                    State.UNKNOWN),
+                                ip=ipaddress,
+                                port=port,
+                                driver=self.connection.driver,
+                                extra=extra)
 
         return balancer
 
@@ -1549,18 +1554,11 @@
             port = int(port)
         pool_member = NttCisPoolMember(
             id=element.get('id'),
-            name=element.find(fixxpath(
-                'node',
-                TYPES_URN)).get('name'),
+            name=element.find(fixxpath('node', TYPES_URN)).get('name'),
             status=findtext(element, 'state', TYPES_URN),
-            node_id=element.find(fixxpath(
-                'node',
-                TYPES_URN)).get('id'),
-            ip=element.find(fixxpath(
-                'node',
-                TYPES_URN)).get('ipAddress'),
-            port=port
-        )
+            node_id=element.find(fixxpath('node', TYPES_URN)).get('id'),
+            ip=element.find(fixxpath('node', TYPES_URN)).get('ipAddress'),
+            port=port)
         return pool_member
 
     def _to_pools(self, object):
@@ -1587,8 +1585,8 @@
 
     def _to_certs(self, object):
         certs = []
-        for element in object.findall(fixxpath("sslDomainCertificate",
-                                               TYPES_URN)):
+        for element in object.findall(
+                fixxpath("sslDomainCertificate", TYPES_URN)):
             certs.append(self._to_cert(element))
         return certs
 
@@ -1597,8 +1595,8 @@
 
     def _to_certificate_chains(self, object):
         cert_chains = []
-        for element in object.findall(fixxpath("sslCertificateChain",
-                                               TYPES_URN)):
+        for element in object.findall(
+                fixxpath("sslCertificateChain", TYPES_URN)):
             cert_chains.append(self._to_certificate_chain(element))
         return cert_chains
 
