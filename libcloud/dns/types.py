# Licensed to the Apache Software Foundation (ASF) under one or more
# contributor license agreements.  See the NOTICE file distributed with
# this work for additional information regarding copyright ownership.
# The ASF licenses this file to You under the Apache License, Version 2.0
# (the "License"); you may not use this file except in compliance with
# the License.  You may obtain a copy of the License at
#
#     http://www.apache.org/licenses/LICENSE-2.0
#
# Unless required by applicable law or agreed to in writing, software
# distributed under the License is distributed on an "AS IS" BASIS,
# WITHOUT WARRANTIES OR CONDITIONS OF ANY KIND, either express or implied.
# See the License for the specific language governing permissions and
# limitations under the License.

from libcloud.common.types import LibcloudError

__all__ = [
    'Provider',
    'RecordType',
    'ZoneError',
    'ZoneDoesNotExistError',
    'ZoneAlreadyExistsError',
    'RecordError',
    'RecordDoesNotExistError',
    'RecordAlreadyExistsError'
]


class Provider(object):
    DUMMY = 'dummy'
    LINODE = 'linode'
    RACKSPACE = 'rackspace'
    ZERIGO = 'zerigo'
    ROUTE53 = 'route53'
    HOSTVIRTUAL = 'hostvirtual'
    GANDI = 'gandi'
    GOOGLE = 'google'
    SOFTLAYER = 'softlayer'
    DIGITAL_OCEAN = 'digitalocean'
    AURORADNS = 'auroradns'
    WORLDWIDEDNS = 'worldwidedns'
    DNSIMPLE = 'dnsimple'
    POINTDNS = 'pointdns'
    VULTR = 'vultr'
    LIQUIDWEB = 'liquidweb'
    ZONOMI = 'zonomi'
    DURABLEDNS = 'durabledns'
<<<<<<< HEAD
    CLOUDFLARE = 'cloudflare'
=======
    GODADDY = 'godaddy'
>>>>>>> 049dfa4e

    # Deprecated
    RACKSPACE_US = 'rackspace_us'
    RACKSPACE_UK = 'rackspace_uk'


class RecordType(object):
    """
    DNS record type.
    """
    A = 'A'
    AAAA = 'AAAA'
    ALIAS = 'ALIAS'
    MX = 'MX'
    NS = 'NS'
    CNAME = 'CNAME'
    DNAME = 'DNAME'
    HINFO = 'HINFO'
    TXT = 'TXT'
    PTR = 'PTR'
    SOA = 'SOA'
    HINFO = 'HINFO'
    SPF = 'SPF'
    SRV = 'SRV'
    SSHFP = 'SSHFP'
    PTR = 'PTR'
    RP = 'RP'
    NAPTR = 'NAPTR'
    REDIRECT = 'REDIRECT'
    GEO = 'GEO'
    URL = 'URL'
    WKS = 'WKS'
    LOC = 'LOC'


class ZoneError(LibcloudError):
    error_type = 'ZoneError'
    kwargs = ('zone_id', )

    def __init__(self, value, driver, zone_id):
        self.zone_id = zone_id
        super(ZoneError, self).__init__(value=value, driver=driver)

    def __str__(self):
        return self.__repr__()

    def __repr__(self):
        return ('<%s in %s, zone_id=%s, value=%s>' %
                (self.error_type, repr(self.driver),
                 self.zone_id, self.value))


class ZoneDoesNotExistError(ZoneError):
    error_type = 'ZoneDoesNotExistError'


class ZoneAlreadyExistsError(ZoneError):
    error_type = 'ZoneAlreadyExistsError'


class RecordError(LibcloudError):
    error_type = 'RecordError'

    def __init__(self, value, driver, record_id):
        self.record_id = record_id
        super(RecordError, self).__init__(value=value, driver=driver)

    def __str__(self):
        return self.__repr__()

    def __repr__(self):
        return ('<%s in %s, record_id=%s, value=%s>' %
                (self.error_type, repr(self.driver),
                 self.record_id, self.value))


class RecordDoesNotExistError(RecordError):
    error_type = 'RecordDoesNotExistError'


class RecordAlreadyExistsError(RecordError):
    error_type = 'RecordAlreadyExistsError'<|MERGE_RESOLUTION|>--- conflicted
+++ resolved
@@ -46,11 +46,8 @@
     LIQUIDWEB = 'liquidweb'
     ZONOMI = 'zonomi'
     DURABLEDNS = 'durabledns'
-<<<<<<< HEAD
+    GODADDY = 'godaddy'
     CLOUDFLARE = 'cloudflare'
-=======
-    GODADDY = 'godaddy'
->>>>>>> 049dfa4e
 
     # Deprecated
     RACKSPACE_US = 'rackspace_us'
