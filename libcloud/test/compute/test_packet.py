--- conflicted
+++ resolved
@@ -82,12 +82,12 @@
         self.assertEqual(len(sizes), 1)
 
     def test_create_node(self):
-        node = self.driver.create_node(ex_project_id="project-id",
-                                       name="node-name",
-                                       size=self.driver.list_sizes()[0],
-                                       image=self.driver.list_images()[0],
-                                       location=self.driver.list_locations()[
-                                           0])
+        node = self.driver.create_node(
+            ex_project_id="project-id",
+            name="node-name",
+            size=self.driver.list_sizes()[0],
+            image=self.driver.list_images()[0],
+            location=self.driver.list_locations()[0])
         self.assertTrue(isinstance(node, Node))
 
     def test_create_node_response(self):
@@ -148,21 +148,19 @@
         self.assertEqual(len(projects), 3)
 
     def test_ex_get_bgp_config_for_project(self):
-        config = self.driver.ex_get_bgp_config_for_project(ex_project_id='4b653fce-6405-4300-9f7d-c587b7888fe5')
+        config = self.driver.ex_get_bgp_config_for_project(
+            ex_project_id='4b653fce-6405-4300-9f7d-c587b7888fe5')
         self.assertEqual(config.get('status'), 'enabled')
 
     def test_ex_get_bgp_config(self):
         config = self.driver.ex_get_bgp_config()
         self.assertEqual(len(config), 2)
 
-<<<<<<< HEAD
-    def test_ex_list_nodes_for_project(self):
-        nodes = self.driver.ex_list_nodes_for_project(ex_project_id='4b653fce-6405-4300-9f7d-c587b7888fe5')
-=======
     def test_list_nodes_for_project(self):
-        nodes = self.driver.list_nodes_for_project(ex_project_id='4b653fce-6405-4300-9f7d-c587b7888fe5')
->>>>>>> d3ba3052
-        self.assertEqual(nodes[0].public_ips, ['147.75.102.193', '2604:1380:2000:c100::3'])
+        nodes = self.driver.list_nodes_for_project(
+            ex_project_id='4b653fce-6405-4300-9f7d-c587b7888fe5')
+        self.assertEqual(nodes[0].public_ips,
+                         ['147.75.102.193', '2604:1380:2000:c100::3'])
 
     def test_ex_create_bgp_session(self):
         node = self.driver.list_nodes('project-id')[0]
@@ -171,15 +169,18 @@
 
     def test_ex_get_bgp_session(self):
         node = self.driver.list_nodes('project-id')[0]
-        session = self.driver.ex_get_bgp_session(self.driver.ex_list_bgp_sessions()[0]['id'])
+        session = self.driver.ex_get_bgp_session(
+            self.driver.ex_list_bgp_sessions()[0]['id'])
         self.assertEqual(session['status'], 'down')
 
     def test_ex_list_bgp_sessions_for_project(self):
-        sessions = self.driver.ex_list_bgp_sessions_for_project(ex_project_id='4b653fce-6405-4300-9f7d-c587b7888fe5')
+        sessions = self.driver.ex_list_bgp_sessions_for_project(
+            ex_project_id='4b653fce-6405-4300-9f7d-c587b7888fe5')
         self.assertEqual(sessions['bgp_sessions'][0]['status'], 'down')
 
     def test_ex_list_bgp_sessions_for_node(self):
-        sessions = self.driver.ex_list_bgp_sessions_for_node(self.driver.list_nodes()[0])
+        sessions = self.driver.ex_list_bgp_sessions_for_node(
+            self.driver.list_nodes()[0])
         self.assertEqual(sessions['bgp_sessions'][0]['status'], 'down')
 
     def test_ex_list_bgp_sessions(self):
@@ -187,14 +188,17 @@
         self.assertEqual(sessions[0]['status'], 'down')
 
     def test_ex_delete_bgp_session(self):
-        self.driver.ex_delete_bgp_session(session_uuid='08f6b756-758b-4f1f-bfaf-b9b5479822d7')
+        self.driver.ex_delete_bgp_session(
+            session_uuid='08f6b756-758b-4f1f-bfaf-b9b5479822d7')
 
     def test_ex_list_events_for_node(self):
-        events = self.driver.ex_list_events_for_node(self.driver.list_nodes()[0])
+        events = self.driver.ex_list_events_for_node(
+            self.driver.list_nodes()[0])
         self.assertEqual(events['events'][0]['ip'], '157.52.105.28')
 
     def test_ex_list_events_for_project(self):
-        events = self.driver.ex_list_events_for_project(self.driver.ex_list_projects()[0])
+        events = self.driver.ex_list_events_for_project(
+            self.driver.ex_list_projects()[0])
         self.assertEqual(events['meta']['total'], len(events['events']))
 
     def test_ex_get_node_bandwidth(self):
@@ -223,7 +227,8 @@
 
     def test_ex_associate_address_with_node(self):
         node = self.driver.list_nodes('project-id')[0]
-        response = self.driver.ex_associate_address_with_node(node, '147.75.40.2/32')
+        response = self.driver.ex_associate_address_with_node(
+            node, '147.75.40.2/32')
         assert response['enabled']
 
     def test_ex_disassociate_address_with_node(self):
@@ -243,20 +248,20 @@
     def test_create_volume(self):
         location = self.driver.list_locations()[0]
         volume = self.driver.create_volume(
-            10, location, description="test volume", plan="storage_1",
+            10,
+            location,
+            description="test volume",
+            plan="storage_1",
             ex_project_id='3d27fd13-0466-4878-be22-9a4b5595a3df')
         assert len(volume.extra['attachments']) == 0
         assert volume.extra['locked'] == False
 
     def test_attach_volume(self):
         attached = False
-<<<<<<< HEAD
-        volumes = self.driver.ex_list_volumes_for_project(ex_project_id='3d27fd13-0466-4878-be22-9a4b5595a3df')
-        node = self.driver.ex_list_nodes_for_project(ex_project_id='3d27fd13-0466-4878-be22-9a4b5595a3df')[0]
-=======
-        volumes = self.driver.list_volumes_for_project(ex_project_id='3d27fd13-0466-4878-be22-9a4b5595a3df')
-        node = self.driver.list_nodes_for_project(ex_project_id='3d27fd13-0466-4878-be22-9a4b5595a3df')[0]
->>>>>>> d3ba3052
+        volumes = self.driver.list_volumes_for_project(
+            ex_project_id='3d27fd13-0466-4878-be22-9a4b5595a3df')
+        node = self.driver.list_nodes_for_project(
+            ex_project_id='3d27fd13-0466-4878-be22-9a4b5595a3df')[0]
         for vol in volumes:
             if len(vol.extra['attachments']) == 0:
                 attached = self.driver.attach_volume(node, vol)
@@ -265,11 +270,8 @@
 
     def test_detach_volume(self):
         detached = False
-<<<<<<< HEAD
-        volumes = self.driver.ex_list_volumes_for_project(ex_project_id='3d27fd13-0466-4878-be22-9a4b5595a3df')
-=======
-        volumes = self.driver.list_volumes_for_project(ex_project_id='3d27fd13-0466-4878-be22-9a4b5595a3df')
->>>>>>> d3ba3052
+        volumes = self.driver.list_volumes_for_project(
+            ex_project_id='3d27fd13-0466-4878-be22-9a4b5595a3df')
         for vol in volumes:
             if len(vol.extra['attachments']) > 0:
                 detached = self.driver.detach_volume(vol)
@@ -278,11 +280,8 @@
 
     def test_destroy_volume(self):
         destroyed = False
-<<<<<<< HEAD
-        volumes = self.driver.ex_list_volumes_for_project(ex_project_id='3d27fd13-0466-4878-be22-9a4b5595a3df')
-=======
-        volumes = self.driver.list_volumes_for_project(ex_project_id='3d27fd13-0466-4878-be22-9a4b5595a3df')
->>>>>>> d3ba3052
+        volumes = self.driver.list_volumes_for_project(
+            ex_project_id='3d27fd13-0466-4878-be22-9a4b5595a3df')
         for vol in volumes:
             if len(vol.extra['attachments']) == 0:
                 destroyed = self.driver.destroy_volume(vol)
@@ -305,36 +304,44 @@
         body = self.fixtures.load('projects.json')
         return (httplib.OK, body, {}, httplib.responses[httplib.OK])
 
-    def _projects_4b653fce_6405_4300_9f7d_c587b7888fe5_devices(self, method, url, body, headers):
+    def _projects_4b653fce_6405_4300_9f7d_c587b7888fe5_devices(
+            self, method, url, body, headers):
         body = self.fixtures.load('devices_for_project.json')
         return (httplib.OK, body, {}, httplib.responses[httplib.OK])
 
-    def _projects_4a4bce6b_d2ef_41f8_95cf_0e2f32996440_devices(self, method, url, body, headers):
+    def _projects_4a4bce6b_d2ef_41f8_95cf_0e2f32996440_devices(
+            self, method, url, body, headers):
         body = self.fixtures.load('devices_for_project.json')
         return (httplib.OK, body, {}, httplib.responses[httplib.OK])
 
-    def _projects_3d27fd13_0466_4878_be22_9a4b5595a3df_devices(self, method, url, body, headers):
+    def _projects_3d27fd13_0466_4878_be22_9a4b5595a3df_devices(
+            self, method, url, body, headers):
         body = self.fixtures.load('devices_for_project.json')
         return (httplib.OK, body, {}, httplib.responses[httplib.OK])
 
-    def _projects_4b653fce_6405_4300_9f7d_c587b7888fe5_ips(self, method, url, body, headers):
+    def _projects_4b653fce_6405_4300_9f7d_c587b7888fe5_ips(
+            self, method, url, body, headers):
         body = self.fixtures.load('project_ips.json')
         return (httplib.OK, body, {}, httplib.responses[httplib.OK])
 
-    def _projects_3d27fd13_0466_4878_be22_9a4b5595a3df_ips(self, method, url, body, headers):
-        if method =='POST':
+    def _projects_3d27fd13_0466_4878_be22_9a4b5595a3df_ips(
+            self, method, url, body, headers):
+        if method == 'POST':
             body = self.fixtures.load('reserve_ip.json')
             return (httplib.OK, body, {}, httplib.responses[httplib.OK])
 
-    def _projects_4b653fce_6405_4300_9f7d_c587b7888fe5_bgp_config(self, method, url, body, headers):
+    def _projects_4b653fce_6405_4300_9f7d_c587b7888fe5_bgp_config(
+            self, method, url, body, headers):
         body = self.fixtures.load('bgp_config_project_1.json')
         return (httplib.OK, body, {}, httplib.responses[httplib.OK])
 
-    def _projects_3d27fd13_0466_4878_be22_9a4b5595a3df_bgp_config(self, method, url, body, headers):
+    def _projects_3d27fd13_0466_4878_be22_9a4b5595a3df_bgp_config(
+            self, method, url, body, headers):
         body = self.fixtures.load('bgp_config_project_1.json')
         return (httplib.OK, body, {}, httplib.responses[httplib.OK])
 
-    def _projects_4a4bce6b_d2ef_41f8_95cf_0e2f32996440_bgp_config(self, method, url, body, headers):
+    def _projects_4a4bce6b_d2ef_41f8_95cf_0e2f32996440_bgp_config(
+            self, method, url, body, headers):
         body = self.fixtures.load('bgp_config_project_3.json')
         return (httplib.OK, body, {}, httplib.responses[httplib.OK])
 
@@ -350,8 +357,8 @@
             body = self.fixtures.load('sshkey_create.json')
             return (httplib.OK, body, {}, httplib.responses[httplib.OK])
 
-    def _ssh_keys_2c1a7f23_1dc6_4a37_948e_d9857d9f607c(self, method, url,
-                                                       body, headers):
+    def _ssh_keys_2c1a7f23_1dc6_4a37_948e_d9857d9f607c(self, method, url, body,
+                                                       headers):
         if method == 'DELETE':
             return (httplib.OK, '', {}, httplib.responses[httplib.OK])
 
@@ -363,76 +370,75 @@
             body = self.fixtures.load('devices.json')
             return (httplib.OK, body, {}, httplib.responses[httplib.OK])
 
-    def _devices_1e52437e_bbbb_cccc_dddd_74a9dfd3d3bb(self, method, url,
-                                                      body, headers):
+    def _devices_1e52437e_bbbb_cccc_dddd_74a9dfd3d3bb(self, method, url, body,
+                                                      headers):
         if method in ['DELETE', 'PUT']:
             return (httplib.OK, '', {}, httplib.responses[httplib.OK])
 
     def _devices_1e52437e_bbbb_cccc_dddd_74a9dfd3d3bb_actions(
             self, method, url, body, headers):
-            return (httplib.OK, '', {}, httplib.responses[httplib.OK])
-
-    def _devices_1e52437e_bbbb_cccc_dddd_74a9dfd3d3bb_bgp_sessions(self,
-            method, url, body, headers):
+        return (httplib.OK, '', {}, httplib.responses[httplib.OK])
+
+    def _devices_1e52437e_bbbb_cccc_dddd_74a9dfd3d3bb_bgp_sessions(
+            self, method, url, body, headers):
         if method == 'POST':
             body = self.fixtures.load('bgp_session_create.json')
             return (httplib.OK, body, {}, httplib.responses[httplib.OK])
 
-    def _bgp_sessions_08f6b756_758b_4f1f_bfaf_b9b5479822d7(self, method, url,
-            body, headers):
+    def _bgp_sessions_08f6b756_758b_4f1f_bfaf_b9b5479822d7(
+            self, method, url, body, headers):
         body = self.fixtures.load('bgp_session_get.json')
         return (httplib.OK, body, {}, httplib.responses[httplib.OK])
 
-    def _projects_4b653fce_6405_4300_9f7d_c587b7888fe5_bgp_sessions(self,
-            method, url, body, headers):
+    def _projects_4b653fce_6405_4300_9f7d_c587b7888fe5_bgp_sessions(
+            self, method, url, body, headers):
         if method == 'GET':
             body = self.fixtures.load('bgp_sessions.json')
             return (httplib.OK, body, {}, httplib.responses[httplib.OK])
 
-    def _devices_905037a4_967c_4e81_b364_3a0603aa071b_bgp_sessions(self,
-            method, url, body, headers):
+    def _devices_905037a4_967c_4e81_b364_3a0603aa071b_bgp_sessions(
+            self, method, url, body, headers):
         if method == 'GET':
             body = self.fixtures.load('bgp_sessions.json')
             return (httplib.OK, body, {}, httplib.responses[httplib.OK])
 
-    def _projects_4a4bce6b_d2ef_41f8_95cf_0e2f32996440_bgp_sessions(self,
-            method, url, body, headers):
+    def _projects_4a4bce6b_d2ef_41f8_95cf_0e2f32996440_bgp_sessions(
+            self, method, url, body, headers):
         if method == 'GET':
             body = self.fixtures.load('bgp_sessions.json')
             return (httplib.OK, body, {}, httplib.responses[httplib.OK])
 
-
-    def _projects_3d27fd13_0466_4878_be22_9a4b5595a3df_bgp_sessions(self,
-            method, url, body, headers):
+    def _projects_3d27fd13_0466_4878_be22_9a4b5595a3df_bgp_sessions(
+            self, method, url, body, headers):
         if method == 'GET':
             body = self.fixtures.load('bgp_sessions.json')
             return (httplib.OK, body, {}, httplib.responses[httplib.OK])
 
-    def _projects_3d27fd13_0466_4878_be22_9a4b5595a3df_events(self, method,
-            url, body, headers):
+    def _projects_3d27fd13_0466_4878_be22_9a4b5595a3df_events(
+            self, method, url, body, headers):
         if method == 'GET':
             body = self.fixtures.load('project_events.json')
             return (httplib.OK, body, {}, httplib.responses[httplib.OK])
 
-    def _devices_905037a4_967c_4e81_b364_3a0603aa071b_events(self, method,
-            url, body, headers):
+    def _devices_905037a4_967c_4e81_b364_3a0603aa071b_events(
+            self, method, url, body, headers):
         if method == 'GET':
             body = self.fixtures.load('device_events.json')
             return (httplib.OK, body, {}, httplib.responses[httplib.OK])
 
-    def _devices_1e52437e_bbbb_cccc_dddd_74a9dfd3d3bb_bandwidth(self, method,
-            url, body, headers):
+    def _devices_1e52437e_bbbb_cccc_dddd_74a9dfd3d3bb_bandwidth(
+            self, method, url, body, headers):
         if method == 'GET':
             body = self.fixtures.load('node_bandwidth.json')
             return (httplib.OK, body, {}, httplib.responses[httplib.OK])
 
     def _ips_01c184f5_1413_4b0b_9f6d_ac993f6c9241(self, method, url, body,
-            headers):
+                                                  headers):
         body = self.fixtures.load('ip_address.json')
         return (httplib.OK, body, {}, httplib.responses[httplib.OK])
 
-    def _devices_1e52437e_bbbb_cccc_dddd_74a9dfd3d3bb_ips(self, method, url,
-            body, headers):
+    def _devices_1e52437e_bbbb_cccc_dddd_74a9dfd3d3bb_ips(
+            self, method, url, body, headers):
         if method == 'GET':
             body = self.fixtures.load('ip_assignments.json')
         elif method == 'POST':
@@ -440,50 +446,54 @@
         return (httplib.OK, body, {}, httplib.responses[httplib.OK])
 
     def _ips_aea4ee0c_675f_4b77_8337_8e13b868dd9c(self, method, url, body,
-            headers):
+                                                  headers):
         if method == 'DELETE':
             return (httplib.OK, '', {}, httplib.responses[httplib.OK])
 
-    def _projects_3d27fd13_0466_4878_be22_9a4b5595a3df_storage(self, method,
-            url, body, headers):
+    def _projects_3d27fd13_0466_4878_be22_9a4b5595a3df_storage(
+            self, method, url, body, headers):
         if method == 'GET':
             body = self.fixtures.load('volumes.json')
         elif method == 'POST':
             body = self.fixtures.load('create_volume.json')
         return (httplib.OK, body, {}, httplib.responses[httplib.OK])
 
-    def _projects_4a4bce6b_d2ef_41f8_95cf_0e2f32996440_storage(self, method,
-            url, body, headers):
+    def _projects_4a4bce6b_d2ef_41f8_95cf_0e2f32996440_storage(
+            self, method, url, body, headers):
         if method == 'GET':
             body = json.dumps({"volumes": []})
         return (httplib.OK, body, {}, httplib.responses[httplib.OK])
 
-    def _projects_4b653fce_6405_4300_9f7d_c587b7888fe5_storage(self, method,
-            url, body, headers):
+    def _projects_4b653fce_6405_4300_9f7d_c587b7888fe5_storage(
+            self, method, url, body, headers):
         if method == 'GET':
             body = json.dumps({"volumes": []})
             return (httplib.OK, body, {}, httplib.responses[httplib.OK])
 
     def _storage_74f11291_fde8_4abf_8150_e51cda7308c3(self, method, url, body,
-            headers):
+                                                      headers):
         if method == 'DELETE':
-            return (httplib.NO_CONTENT, '', {}, httplib.responses[httplib.NO_CONTENT])
-
-    def _storage_a08aaf76_e0ce_43aa_b9cd_cce0d4ae4f4c_attachments(self, method,
-            url, body, headers):
+            return (httplib.NO_CONTENT, '', {},
+                    httplib.responses[httplib.NO_CONTENT])
+
+    def _storage_a08aaf76_e0ce_43aa_b9cd_cce0d4ae4f4c_attachments(
+            self, method, url, body, headers):
         if method == 'POST':
             body = self.fixtures.load('attach_volume.json')
         return (httplib.OK, body, {}, httplib.responses[httplib.OK])
 
     def _storage_a08aaf76_e0ce_43aa_b9cd_cce0d4ae4f4c(self, method, url, body,
-            headers):
+                                                      headers):
         if method == 'DELETE':
-            return (httplib.NO_CONTENT, '', {}, httplib.responses[httplib.NO_CONTENT])
-
-    def _storage_attachments_2c16a96f_bb4f_471b_8e2e_b5820b9e1603(self,
-            method, url, body, headers):
+            return (httplib.NO_CONTENT, '', {},
+                    httplib.responses[httplib.NO_CONTENT])
+
+    def _storage_attachments_2c16a96f_bb4f_471b_8e2e_b5820b9e1603(
+            self, method, url, body, headers):
         if method == 'DELETE':
-            return (httplib.NO_CONTENT, '', {}, httplib.responses[httplib.NO_CONTENT])
+            return (httplib.NO_CONTENT, '', {},
+                    httplib.responses[httplib.NO_CONTENT])
+
 
 if __name__ == '__main__':
     sys.exit(unittest.main())