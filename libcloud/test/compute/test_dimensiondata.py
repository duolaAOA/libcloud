--- conflicted
+++ resolved
@@ -43,13 +43,7 @@
 class DimensionDataTests(unittest.TestCase, TestCaseMixin):
 
     def setUp(self):
-<<<<<<< HEAD
         DimensionData.connectionCls.conn_class = DimensionDataMockHttp
-=======
-        DimensionData.connectionCls.conn_classes = (None, DimensionDataMockHttp)
-        DimensionData.connectionCls.rawResponseCls = \
-            DimensionDataMockRawResponse
->>>>>>> 9e5976c9
         DimensionDataMockHttp.type = None
         self.driver = DimensionData(*DIMENSIONDATA_PARAMS)
 
