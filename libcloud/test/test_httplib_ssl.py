# Licensed to the Apache Software Foundation (ASF) under one or more
# contributor license agreements.  See the NOTICE file distributed with
# this work for additional information regarding copyright ownership.
# The ASF licenses this file to You under the Apache License, Version 2.0
# (the "License"); you may not use this file except in compliance with
# the License.  You may obtain a copy of the License at
#
#     http://www.apache.org/licenses/LICENSE-2.0
#
# Unless required by applicable law or agreed to in writing, software
# distributed under the License is distributed on an "AS IS" BASIS,
# WITHOUT WARRANTIES OR CONDITIONS OF ANY KIND, either express or implied.
# See the License for the specific language governing permissions and
# limitations under the License.

import os
import sys
import os.path
<<<<<<< HEAD
=======
import ssl
import socket
>>>>>>> 9e5976c9

from mock import patch

import libcloud.security

from libcloud.utils.py3 import reload
from libcloud.httplib_ssl import LibcloudConnection

from libcloud.test import unittest

ORIGINAL_CA_CERS_PATH = libcloud.security.CA_CERTS_PATH


class TestHttpLibSSLTests(unittest.TestCase):

    def setUp(self):
        libcloud.security.VERIFY_SSL_CERT = False
        libcloud.security.CA_CERTS_PATH = ORIGINAL_CA_CERS_PATH
        self.httplib_object = LibcloudConnection('foo.bar', port=80)

    def test_custom_ca_path_using_env_var_doesnt_exist(self):
        os.environ['SSL_CERT_FILE'] = '/foo/doesnt/exist'

        try:
            reload(libcloud.security)
        except ValueError:
            e = sys.exc_info()[1]
            msg = 'Certificate file /foo/doesnt/exist doesn\'t exist'
            self.assertEqual(str(e), msg)
        else:
            self.fail('Exception was not thrown')

    def test_custom_ca_path_using_env_var_is_directory(self):
        file_path = os.path.dirname(os.path.abspath(__file__))
        os.environ['SSL_CERT_FILE'] = file_path

        expected_msg = 'Certificate file can\'t be a directory'
        self.assertRaisesRegexp(ValueError, expected_msg,
                                reload, libcloud.security)

    def test_custom_ca_path_using_env_var_exist(self):
        # When setting a path we don't actually check that a valid CA file is
        # provided.
        # This happens later in the code in httplib_ssl.connect method
        file_path = os.path.abspath(__file__)
        os.environ['SSL_CERT_FILE'] = file_path

        reload(libcloud.security)

        self.assertEqual(libcloud.security.CA_CERTS_PATH, [file_path])

    @patch('warnings.warn')
    def test_setup_ca_cert(self, _):
        # verify = False, _setup_ca_cert should be a no-op
        self.httplib_object.verify = False
        self.httplib_object._setup_ca_cert()

        self.assertEqual(self.httplib_object.ca_cert, None)

        # verify = True, a valid path is provided, self.ca_cert should be set to
        # a valid path
        self.httplib_object.verify = True

        libcloud.security.CA_CERTS_PATH = [os.path.abspath(__file__)]
        self.httplib_object._setup_ca_cert()

        self.assertTrue(self.httplib_object.ca_cert is not None)

<<<<<<< HEAD
=======
        # verify = True, no CA certs are available, exception should be thrown
        libcloud.security.CA_CERTS_PATH = []

        expected_msg = libcloud.security.CA_CERTS_UNAVAILABLE_ERROR_MSG
        self.assertRaisesRegexp(RuntimeError, expected_msg,
                                self.httplib_object._setup_ca_cert)

    @mock.patch('socket.create_connection', mock.MagicMock())
    @mock.patch('socket.socket', mock.MagicMock())
    def test_connect_throws_friendly_error_message_on_ssl_wrap_connection_reset_by_peer(self):

        mock_wrap_socket = None

        if getattr(ssl, 'HAS_SNI', False):
            ssl.SSLContext.wrap_socket = mock.MagicMock()
            mock_wrap_socket = ssl.SSLContext.wrap_socket
        else:
            ssl.wrap_socket = mock.MagicMock()
            mock_wrap_socket = ssl.wrap_socket

        # Test that we re-throw a more friendly error message in case
        # "connection reset by peer" error occurs when trying to establish a
        # SSL connection
        libcloud.security.VERIFY_SSL_CERT = True
        self.httplib_object.verify = True
        self.httplib_object.http_proxy_used = False

        # No connection reset by peer, original exception should be thrown
        mock_wrap_socket.side_effect = Exception('foo bar fail')

        expected_msg = 'foo bar fail'
        self.assertRaisesRegexp(Exception, expected_msg,
                                self.httplib_object.connect)

        # Connection reset by peer, wrapped exception with friendly error
        # message should be thrown
        mock_wrap_socket.side_effect = socket.error('Connection reset by peer')

        expected_msg = 'Failed to establish SSL / TLS connection'
        self.assertRaisesRegexp(socket.error, expected_msg,
                                self.httplib_object.connect)

        # Same error but including errno
        with self.assertRaises(socket.error) as cm:
            mock_wrap_socket.side_effect = socket.error(104, 'Connection reset by peer')
            self.httplib_object.connect()

        e = cm.exception
        self.assertEqual(e.errno, 104)
        self.assertTrue(expected_msg in str(e))

        # Test original exception is propagated correctly on non reset by peer
        # error
        with self.assertRaises(socket.error) as cm:
            mock_wrap_socket.side_effect = socket.error(105, 'Some random error')
            self.httplib_object.connect()

        e = cm.exception
        self.assertEqual(e.errno, 105)
        self.assertTrue('Some random error' in str(e))

    def test_certifi_ca_bundle_in_search_path(self):
        mock_certifi_ca_bundle_path = '/certifi/bundle/path'

        # Certifi not available
        import libcloud.security
        reload(libcloud.security)

        original_length = len(libcloud.security.CA_CERTS_PATH)

        self.assertTrue(mock_certifi_ca_bundle_path not in
                        libcloud.security.CA_CERTS_PATH)

        # Certifi is available
        mock_certifi = mock.Mock()
        mock_certifi.where.return_value = mock_certifi_ca_bundle_path
        sys.modules['certifi'] = mock_certifi

        # Certifi CA bundle path should be injected at the begining of search list
        import libcloud.security
        reload(libcloud.security)

        self.assertEqual(libcloud.security.CA_CERTS_PATH[0],
                         mock_certifi_ca_bundle_path)
        self.assertEqual(len(libcloud.security.CA_CERTS_PATH),
                         (original_length + 1))

        # Certifi is available, but USE_CERTIFI is set to False
        os.environ['LIBCLOUD_SSL_USE_CERTIFI'] = 'false'

        import libcloud.security
        reload(libcloud.security)

        self.assertTrue(mock_certifi_ca_bundle_path not in
                        libcloud.security.CA_CERTS_PATH)
        self.assertEqual(len(libcloud.security.CA_CERTS_PATH), original_length)

        # And enabled
        os.environ['LIBCLOUD_SSL_USE_CERTIFI'] = 'true'

        import libcloud.security
        reload(libcloud.security)

        self.assertEqual(libcloud.security.CA_CERTS_PATH[0],
                         mock_certifi_ca_bundle_path)
        self.assertEqual(len(libcloud.security.CA_CERTS_PATH),
                         (original_length + 1))

>>>>>>> 9e5976c9

if __name__ == '__main__':
    sys.exit(unittest.main())<|MERGE_RESOLUTION|>--- conflicted
+++ resolved
@@ -16,12 +16,9 @@
 import os
 import sys
 import os.path
-<<<<<<< HEAD
-=======
 import ssl
 import socket
->>>>>>> 9e5976c9
-
+import mock
 from mock import patch
 
 import libcloud.security
@@ -89,8 +86,6 @@
 
         self.assertTrue(self.httplib_object.ca_cert is not None)
 
-<<<<<<< HEAD
-=======
         # verify = True, no CA certs are available, exception should be thrown
         libcloud.security.CA_CERTS_PATH = []
 
@@ -199,7 +194,5 @@
         self.assertEqual(len(libcloud.security.CA_CERTS_PATH),
                          (original_length + 1))
 
->>>>>>> 9e5976c9
-
 if __name__ == '__main__':
     sys.exit(unittest.main())